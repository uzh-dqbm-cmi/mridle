ris:
    # valid range is dataset_valid_starting ≤ x ≤ dataset_valid_ending
    dataset_valid_starting: '2015-01-01'
    dataset_valid_ending: '2019-12-31'

<<<<<<< HEAD
dispo:
    experiment_2:
        # valid range is dataset_valid_starting ≤ x ≤ dataset_valid_ending
        dataset_valid_starting: '2020-09-28'
        dataset_valid_ending: '2020-10-02'

    experiment_3:
        # valid range is dataset_valid_starting ≤ x ≤ dataset_valid_ending
        dataset_valid_starting: '2021-04-12'
        dataset_valid_ending: '2021-04-16'

harvey:
=======
train_val_split:
    test_size: 0.2

models:
>>>>>>> 3b305f0c
    harvey_logistic_reg:
        name: harvey_logistic_reg
        verbose: false
        DataSet:
            flavor: DataSet
            config:
                features:
                    - 'no_show_before'
                    - 'no_show_before_sq'
                    - 'sched_days_advanced'
                    - 'hour_sched'
                    - 'distance_to_usz'
                    - 'age'
                    - 'close_to_usz'
                    - 'male'
                    - 'female'
                    - 'age_sq'
                    - 'sched_days_advanced_sq'
                    - 'distance_to_usz_sq'
                    - 'sched_2_days'
                    - 'age_20_60'
                target: NoShow
        Stratifier:
            flavor: PartitionedLabelStratifier
            config:
                n_partitions: 3  # 5
        Architecture:
            flavor: Pipeline
            config:
                steps:
                  - flavor: LogisticRegression
                    name: 'classifier'
                    config:
                        solver: 'saga'
        Trainer:
            flavor: Trainer
        Tuner:
            flavor: BayesianTuner
            config:
                hyperparameters:
                    classifier__penalty:
                        parse_hp_choice:
                            choice_list:
                                - 'l1'
                                - 'l2'
                                - 'elasticnet'
                                - 'none'
                    classifier__C:
                        parse_hp_choice:
                            choice_list:
                                - 0
                                - 1
                                - 10
                search_type: bayesian
                num_cv_folds: 5
                num_iters: 50  # 150
                scoring_function: log_loss
                verbose: 0
                hyperopt_timeout: 10000000
        Metrics:
            - flavor: F1_Macro
              config:
                  classification_cutoff: 0.5
            - flavor: AUPRC
            - flavor: AUROC
            - flavor: LogLoss

    harvey_random_forest:
        name: harvey_random_forest
        verbose: false
        DataSet:
            flavor: DataSet
            config:
                features:
                    - 'no_show_before'
                    - 'no_show_before_sq'
                    - 'sched_days_advanced'
                    - 'hour_sched'
                    - 'distance_to_usz'
                    - 'age'
                    - 'close_to_usz'
                    - 'male'
                    - 'female'
                    - 'age_sq'
                    - 'sched_days_advanced_sq'
                    - 'distance_to_usz_sq'
                    - 'sched_2_days'
                    - 'age_20_60'
                target: NoShow
        Stratifier:
            flavor: PartitionedLabelStratifier
            config:
                n_partitions: 2  # 5
        Architecture:
            flavor: Pipeline
            config:
                steps:
                  - flavor: RandomForestClassifier
                    name: 'classifier'
        Trainer:
            flavor: Trainer
        Tuner:
            flavor: BayesianTuner
            config:
                hyperparameters:
                    classifier__n_estimators:
                        parse_hp_uniformint:
                            start: 200
                            end: 2000
                    classifier__max_features:
                        parse_hp_choice:
                            choice_list:
                                - 'auto'
                                - 'sqrt'
                    classifier__max_depth:
                        parse_hp_uniformint:
                            start: 10
                            end: 110
                    classifier__min_samples_split:
                        parse_hp_uniformint:
                            start: 2
                            end: 10
                    classifier__min_samples_leaf:
                        parse_hp_uniformint:
                            start: 1
                            end: 10
                    classifier__bootstrap:
                        parse_hp_choice:
                            choice_list:
                                - true
                                - false
                search_type: bayesian
                num_cv_folds: 5
                num_iters: 50  # 150
                scoring_function: log_loss
                verbose: 0
                hyperopt_timeout: 10000000
        Metrics:
            - flavor: F1_Macro
              config:
                  classification_cutoff: 0.5
            - flavor: AUPRC
            - flavor: AUROC
            - flavor: LogLoss

    logistic_regression:
        name: logistic_regression
        verbose: false
        DataSet:
            flavor: DataSet
            config:
                features:
                    - 'no_show_before'
                    - 'sched_days_advanced'
                    #- 'month'
                    - 'age'
                    - 'modality'
                    - 'sex'
                    - 'hour_sched'
                    - 'distance_to_usz'
                    - 'day_of_week_str'
                    - 'marital'
                target: NoShow
        Stratifier:
            flavor: PartitionedLabelStratifier
            config:
                n_partitions: 5
        Architecture:
            flavor: Pipeline
            config:
                steps:
                  - flavor: sklearn.compose.ColumnTransformer
                    name: 'preprocessing'
                    config:
                        steps:
                            - name: 'scaler'
                              flavor: sklearn.preprocessing.StandardScaler
                              config:
                                with_mean: True
                              args:
                                columns:
                                    - 'no_show_before'
                                    - 'sched_days_advanced'
                                    - 'age'
                                    - 'hour_sched'
                                    - 'distance_to_usz'
                            - name: 'onehot'
                              flavor: sklearn.preprocessing.OneHotEncoder
                              config:
                                  handle_unknown: 'ignore'
                              args:
                                  columns:
                                      - 'marital'
                                      - 'modality'
                                      - 'sex'
                                      - 'day_of_week_str'
                  - flavor: LogisticRegression
                    name: 'classifier'
                    config:
                        penalty: 'l1'
                        solver: 'liblinear'
                        class_weight: 'balanced'
        Trainer:
            flavor: Trainer
        Tuner:
            flavor: BayesianTuner
            config:
                hyperparameters:
                    classifier__C:
                        parse_hp_uniform:
                            start: 0
                            end: 10
                search_type: bayesian
                num_cv_folds: 5
                num_iters: 50
                scoring_function: log_loss
                verbose: 0
                hyperopt_timeout: 10000000
        Metrics:
            - flavor: F1_Macro
              config:
                  classification_cutoff: 0.5
            - flavor: AUPRC
            - flavor: AUROC
            - flavor: LogLoss

    random_forest:
        name: random_forest
        verbose: false
        DataSet:
            flavor: DataSet
            config:
                features:
                    - 'no_show_before'
                    - 'sched_days_advanced'
                    #- 'month'
                    - 'age'
                    - 'modality'
                    - 'sex'
                    - 'hour_sched'
                    - 'distance_to_usz'
                    - 'day_of_week_str'
                    - 'marital'
                target: NoShow
        Stratifier:
            flavor: PartitionedLabelStratifier
            config:
                n_partitions: 5
        Architecture:
            flavor: Pipeline
            config:
                steps:
                  - flavor: sklearn.compose.ColumnTransformer
                    name: 'preprocessing'
                    config:
                        steps:
                            - name: 'scaler'
                              flavor: sklearn.preprocessing.StandardScaler
                              config:
                                with_mean: True
                              args:
                                columns:
                                    - 'no_show_before'
                                    - 'sched_days_advanced'
                                    - 'age'
                                    - 'hour_sched'
                                    - 'distance_to_usz'
                            - name: 'onehot'
                              flavor: sklearn.preprocessing.OneHotEncoder
                              config:
                                  handle_unknown: 'ignore'
                              args:
                                  columns:
                                      - 'marital'
                                      - 'modality'
                                      - 'sex'
                                      - 'day_of_week_str'
                  - flavor: RandomForestClassifier
                    name: 'classifier'
                    config:
                        class_weight: 'balanced'
                        n_estimators: 400
                        random_state: 94
                        n_jobs: -1
        Trainer:
            flavor: Trainer
        Tuner:
            flavor: BayesianTuner
            config:
                hyperparameters:
                    classifier__max_depth:
                        parse_hp_uniformint:
                            start: 2
                            end: 20
                    classifier__min_samples_split:
                        parse_hp_uniformint:
                            start: 2
                            end: 20
                    classifier__max_features:
                        parse_hp_choice:
                            choice_list:
                                - 'auto'
                                - 'sqrt'
                                - 'log2'
                search_type: bayesian
                num_cv_folds: 5
                num_iters: 50  # 150
                scoring_function: log_loss
                verbose: 0
                hyperopt_timeout: 10000000
        Metrics:
            - flavor: F1_Macro
              config:
                  classification_cutoff: 0.5
            - flavor: AUPRC
            - flavor: AUROC
            - flavor: LogLoss

    xgboost:
        name: xgboost
        verbose: false
        DataSet:
            flavor: DataSet
            config:
                features:
                    - 'no_show_before'
                    - 'sched_days_advanced'
                    #- 'month'
                    - 'age'
                    - 'modality'
                    - 'sex'
                    - 'hour_sched'
                    - 'distance_to_usz'
                    - 'day_of_week_str'
                    - 'marital'
                target: NoShow
        Stratifier:
            flavor: PartitionedLabelStratifier
            config:
                n_partitions: 5
        Architecture:
            flavor: Pipeline
            config:
                steps:
                  - flavor: sklearn.compose.ColumnTransformer
                    name: 'preprocessing'
                    config:
                        steps:
                          - name: 'scaler'
                            flavor: sklearn.preprocessing.StandardScaler
                            config:
                                with_mean: True
                            args:
                                columns:
                                  - 'no_show_before'
                                  - 'sched_days_advanced'
                                  -  'age'
                                  -  'hour_sched'
                                  - 'distance_to_usz'
                          - name: 'onehot'
                            flavor: sklearn.preprocessing.OneHotEncoder
                            config:
                                handle_unknown: 'ignore'
                            args:
                                columns:
                                  - 'marital'
                                  - 'modality'
                                  - 'sex'
                                  - 'day_of_week_str'
                  - flavor: XGBClassifier
                    name: 'classifier'
                    config:
                      eval_metric: 'logloss'
                      use_label_encoder: False
        Trainer:
            flavor: Trainer
        Tuner:
            flavor: BayesianTuner
            config:
                hyperparameters:
                    classifier__n_estimators:
                        parse_hp_uniformint:
                            start: 10
                            end: 400
                    classifier__max_depth:
                        parse_hp_uniformint:
                            start: 2
                            end: 20
                search_type: bayesian
                num_cv_folds: 5
                num_iters: 50  # 150
                scoring_function: log_loss
                verbose: 0
                hyperopt_timeout: 10000000
        Metrics:
            - flavor: F1_Macro
              config:
                  classification_cutoff: 0.5
            - flavor: AUPRC
            - flavor: AUROC
            - flavor: LogLoss<|MERGE_RESOLUTION|>--- conflicted
+++ resolved
@@ -3,7 +3,6 @@
     dataset_valid_starting: '2015-01-01'
     dataset_valid_ending: '2019-12-31'
 
-<<<<<<< HEAD
 dispo:
     experiment_2:
         # valid range is dataset_valid_starting ≤ x ≤ dataset_valid_ending
@@ -15,13 +14,10 @@
         dataset_valid_starting: '2021-04-12'
         dataset_valid_ending: '2021-04-16'
 
-harvey:
-=======
 train_val_split:
     test_size: 0.2
 
 models:
->>>>>>> 3b305f0c
     harvey_logistic_reg:
         name: harvey_logistic_reg
         verbose: false
