--- conflicted
+++ resolved
@@ -8,30 +8,14 @@
         [
 
             node(
-<<<<<<< HEAD
-                func=process_features_for_model,
-                inputs=["master_feature_set"],
-                outputs="harvey_model_input",
-                name="process_features_for_harvey_model"
-            ),
-            node(
-                func=train_harvey_model_logistic_reg,
-                inputs=["harvey_model_input", "params:harvey.harvey_logistic_reg"],
-=======
                 func=run_experiment,
                 inputs=["train_data", "params:models.harvey_logistic_reg"],
->>>>>>> 3b305f0c
                 outputs=["harvey_model_logistic_reg", "harvey_model_results_logistic_reg"],
                 name="train_harvey_model_logistic_reg"
             ),
             node(
-<<<<<<< HEAD
-                func=train_harvey_model_random_forest,
-                inputs=["harvey_model_input", "params:harvey.harvey_random_forest"],
-=======
                 func=run_experiment,
                 inputs=["train_data", "params:models.harvey_random_forest"],
->>>>>>> 3b305f0c
                 outputs=["harvey_model_random_forest", "harvey_model_results_random_forest"],
                 name="train_harvey_model_random_forest"
             ),
