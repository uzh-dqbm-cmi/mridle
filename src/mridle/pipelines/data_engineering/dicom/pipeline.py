--- conflicted
+++ resolved
@@ -1,11 +1,7 @@
 from kedro.pipeline import Pipeline, node
 from .nodes import preprocess_dicom_data, aggregate_dicom_images, integrate_dicom_data, generate_idle_time_stats, \
-<<<<<<< HEAD
-    aggregate_terminplanner, generate_idle_time_plots, subset_valid_appts
-=======
     aggregate_terminplanner, subset_valid_appts, fill_in_terminplanner_gaps, calc_idle_time, \
     plot_idle_buffer_active_percentages, generate_zebra_plots
->>>>>>> c2f4b5b1
 
 
 def create_pipeline(**kwargs):
@@ -42,11 +38,6 @@
                 name="aggregate_terminplanner"
             ),
             node(
-<<<<<<< HEAD
-                func=generate_idle_time_stats,
-                inputs=["dicom_times_df", "terminplanner_aggregated_df"],
-                outputs=["appts_and_gaps", "daily_idle_stats"],
-=======
                 func=fill_in_terminplanner_gaps,
                 inputs="terminplanner_aggregated_df",
                 outputs="terminplanner_df",
@@ -62,7 +53,6 @@
                 func=generate_idle_time_stats,
                 inputs="appts_and_gaps",
                 outputs=["daily_idle_stats", "monthly_idle_stats", "yearly_idle_stats"],
->>>>>>> c2f4b5b1
                 name="generate_idle_time_stats"
             ),
             node(
