import pandas as pd
import matplotlib.pyplot as plt
from matplotlib.backends.backend_pdf import PdfPages
import smtplib
import datetime
from email.mime.application import MIMEApplication
from email.mime.multipart import MIMEMultipart
from email.mime.text import MIMEText
from email.utils import formatdate
import configparser

<<<<<<< HEAD
# Read the configuration file
config = configparser.ConfigParser()
config.read('/home/USZ/mcmamacc/config.ini')

# Access the values in the configuration file
username = config['DEFAULT']['username']
password = config['DEFAULT']['password']
# recipients = ['mark.mcmahon@uzh.ch', 'markronan.mcmahon@usz.ch']
recipients = config['DEFAULT']['recipients'].split(', ')

# create an SMTP object
smtp_obj = smtplib.SMTP('outlook.usz.ch', 587)

# establish a secure connection
smtp_obj.starttls()

# login to the email server using your email address and password
smtp_obj.login(username, password)
print(username)
print(recipients)
# create the email message
msg = MIMEMultipart()
msg['From'] = username
msg['To'] = ", ".join(recipients)
msg['Date'] = formatdate(localtime=True)
msg['Subject'] = 'DataFrame as csv attachment'
body = "Time sent {}".format(datetime.datetime.now())
msg.attach(MIMEText(body, 'plain'))

# Add the CSV attachment to the email
with open('/data/mridle/data/silent_live_test/my_dataframe.csv', 'rb') as csv_file:
    csv_attachment = MIMEApplication(csv_file.read(), _subtype='csv')
    csv_attachment.add_header('Content-Disposition', 'attachment', filename='my_dataframe.csv')
    msg.attach(csv_attachment)


# send the email
smtp_obj.sendmail(username, recipients, msg.as_string())

# close the SMTP connection
smtp_obj.quit()

=======
from mridle.src.mridle.pipelines.data_science.feature_engineering.nodes import add_business_days


def intervention():
    """
    df: dataframe with appointments that need to be called for that day. Both intervention and control included . i.e.
    just the top 20 (or above threshold...). Should have a col called 'control' indicating if it is control or
    intervention.
    """

    filename_date = add_business_days(datetime.datetime.today(), 3).date().strftime('%Y_%m_%d')
    filename = '/data/mridle/data/silent_live_test/live_files/all/out_features_data/features_{}.csv'.format(
        filename_date)

    preds = pd.read_csv(filename, parse_dates=['start_time'])
    preds.rename(columns={"prediction_xgboost": "prediction"}, inplace=True)
    preds.drop(columns=[x for x in preds.columns if 'prediction_' in x], inplace=True)
    preds.drop(columns=[x for x in preds.columns if 'Unnamed:' in x], inplace=True)

    # Take the top X appts
    # preds = preds.sort_values("prediction", ascending=False)[:split_config[day_of_week_from_filename]['num_preds']]

    # Take appts above a certain threshold
    preds = preds[preds['prediction'] > 0.185]

    preds['control'] = 'control'

    # use the index of a sampling to change ~50% of the labels to 'intervention'
    preds.loc[preds.sample(frac=0.5, replace=False).index, 'control'] = 'intervention'

    intervention_df = preds[preds['control'] == 'intervention'][['MRNCmpdId', 'FillerOrderNo', 'start_time', 'Telefon']]

    # Save the original as csv, and then the intervention one as PDF to be emailed
    preds.to_csv("/data/mridle/data/intervention/intervention_{}.csv".format(filename_date), index=False)

    fig, ax = plt.subplots(figsize=(12, 4))
    ax.axis('tight')
    ax.axis('off')
    ax.table(cellText=intervention_df.values, colLabels=intervention_df.columns, loc='center')

    pp = PdfPages("/data/mridle/data/intervention/intervention_{}.pdf".format(filename_date))
    pp.savefig(fig, bbox_inches='tight')
    pp.close()

    # Read the configuration file
    config = configparser.ConfigParser()
    config.read('/data/mridle/data/intervention/config.ini')

    # Access the values in the configuration file
    username = config['DEFAULT']['username']
    password = config['DEFAULT']['password']
    recipients = config['DEFAULT']['recipients'].split(',')

    # create an SMTP object
    smtp_obj = smtplib.SMTP('outlook.usz.ch', 587)

    # establish a secure connection
    smtp_obj.starttls()

    # login to the email server using your email address and password
    smtp_obj.login(username, password)

    # create the email message
    msg = MIMEMultipart()
    msg['From'] = username
    msg['To'] = ", ".join(recipients)
    msg['Date'] = formatdate(localtime=True)
    msg['Subject'] = 'Intervention Study - {}'.format(filename_date)
    body = """
    Dear you,

    Here are the upcoming appointments which we would like to include in the study.

    As discussed, could you please:

    1. Try to call these patients today and remind them of their appointment
    2. Send me an email with some feedback (i.e. whether you could get talking with the patient, what they said, etc.) \
    in whatever form that suits you.

    Let me know if you have any questions.

    Regards,
    Mark
    """
    msg.attach(MIMEText(body, 'plain'))

    path_to_pdf = '/data/mridle/data/intervention/intervention_{}.pdf'.format(filename_date)

    with open(path_to_pdf, "rb") as f:
        attach = MIMEApplication(f.read(), _subtype="pdf")
    attach.add_header('Content-Disposition', 'attachment', filename=str(path_to_pdf))
    msg.attach(attach)

    # send the email
    smtp_obj.sendmail(username, recipients, msg.as_string())

    # close the SMTP connection
    smtp_obj.quit()
>>>>>>> 33e9cba3
<|MERGE_RESOLUTION|>--- conflicted
+++ resolved
@@ -9,50 +9,6 @@
 from email.utils import formatdate
 import configparser
 
-<<<<<<< HEAD
-# Read the configuration file
-config = configparser.ConfigParser()
-config.read('/home/USZ/mcmamacc/config.ini')
-
-# Access the values in the configuration file
-username = config['DEFAULT']['username']
-password = config['DEFAULT']['password']
-# recipients = ['mark.mcmahon@uzh.ch', 'markronan.mcmahon@usz.ch']
-recipients = config['DEFAULT']['recipients'].split(', ')
-
-# create an SMTP object
-smtp_obj = smtplib.SMTP('outlook.usz.ch', 587)
-
-# establish a secure connection
-smtp_obj.starttls()
-
-# login to the email server using your email address and password
-smtp_obj.login(username, password)
-print(username)
-print(recipients)
-# create the email message
-msg = MIMEMultipart()
-msg['From'] = username
-msg['To'] = ", ".join(recipients)
-msg['Date'] = formatdate(localtime=True)
-msg['Subject'] = 'DataFrame as csv attachment'
-body = "Time sent {}".format(datetime.datetime.now())
-msg.attach(MIMEText(body, 'plain'))
-
-# Add the CSV attachment to the email
-with open('/data/mridle/data/silent_live_test/my_dataframe.csv', 'rb') as csv_file:
-    csv_attachment = MIMEApplication(csv_file.read(), _subtype='csv')
-    csv_attachment.add_header('Content-Disposition', 'attachment', filename='my_dataframe.csv')
-    msg.attach(csv_attachment)
-
-
-# send the email
-smtp_obj.sendmail(username, recipients, msg.as_string())
-
-# close the SMTP connection
-smtp_obj.quit()
-
-=======
 from mridle.src.mridle.pipelines.data_science.feature_engineering.nodes import add_business_days
 
 
@@ -150,5 +106,4 @@
     smtp_obj.sendmail(username, recipients, msg.as_string())
 
     # close the SMTP connection
-    smtp_obj.quit()
->>>>>>> 33e9cba3
+    smtp_obj.quit()