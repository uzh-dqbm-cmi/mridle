import pandas as pd
import numpy as np
from sklearn.model_selection import RandomizedSearchCV, GridSearchCV, StratifiedKFold  # noqa
from sklearn.metrics import brier_score_loss, log_loss, f1_score, precision_recall_curve, auc, roc_auc_score # noqa
from sklearn.ensemble import RandomForestClassifier
from typing import Dict, List, Tuple, Union


class DataSet:
    """
    A dataset class config dictionary contains the following configurable elements:
    - features: name of the features to be used in building the features tensor
    - targets: name of the features to be used in building the targets tensor
    """

    def __init__(self, data: pd.DataFrame, config: Dict):
        self.validate_config(config, data)
        self.data = data
        self.features_list = config['features']
        self.target = config['target']

    @property
    def x(self) -> pd.DataFrame:
        return self.data[self.features_list]

    @property
    def y(self) -> pd.Series:
        return self.data[self.target]

    @staticmethod
    def validate_config(config, data):
        """Make sure the config aligns with the data (referenced columns exist)."""
        for key in ['features', 'target']:
            if key not in config:
                raise ValueError(f"DataSet config must contain entry '{key}'.")

        for col in config['features']:
            if col not in data.columns:
                raise ValueError(f'Feature column {col} not found in dataset.')

        if config['target'] not in data.columns:
            raise ValueError(f"Target column {config['target']} not found in dataset.")

        return True


class PartitionedStratifier:
    """
    Yield data partitions.
    # TODO: create subclasses LabelStratifier, TrainTestSplitStratifier, RandomStratifier
    """

    def __init__(self, config: Dict):
        self.validate_config(config)
        self.n_partitions = config['n_partitions']
        self.partition_idxs = None
        self.data_set = None

    def __iter__(self):
        self.n = 0
        return self

    def __next__(self) -> Tuple[pd.DataFrame, pd.Series, pd.DataFrame, pd.Series]:
        """
        Iterate over the partitions.

        Returns: X_train, y_train, X_test, y_test
        """
        if self.data_set is None:
            raise ValueError('Stratifier does not have data. Use `Stratifier.load(data_set)` before iterating.')
        if self.n < self.n_partitions:
            return_value = self.materialize_partition(self.n)
            self.n += 1
            return return_value
        else:
            raise StopIteration

    def load_data(self, data_set: DataSet):
        self.data_set = data_set
        self.partition_idxs = self.partition_data_stratified(self.data_set.y, self.n_partitions)

    @classmethod
    def partition_data_stratified(cls, label_list: pd.Series, n_partitions: int) -> \
            List[Tuple[List[int], List[int]]]:
        """Randomly shuffle and split the doc_list into n roughly equal lists, stratified by label."""
        skf = StratifiedKFold(n_splits=n_partitions, random_state=42, shuffle=True)
        x = np.zeros(len(label_list))  # split takes a X argument for backwards compatibility and is not used
        partition_indexes = skf.split(x, label_list)
        partitions = []
        for p_id, p in enumerate(partition_indexes):
            partitions.append(p)
        return partitions

    def materialize_partition(self, partition_id) -> Tuple[pd.DataFrame, pd.Series, pd.DataFrame, pd.Series]:
        """
        Create training and testing dataset based on the partition, which indicate the ids for the test set.

        Args:
            partition_ids: Tuple of the indices of each partition's train and test set.
            data_set: The full data set.

        Returns: X_train, y_train, X_test, y_test
        """
        train_partition_ids, test_partition_ids = self.partition_idxs[partition_id]
        X_train = self.data_set.x.iloc[train_partition_ids]
        y_train = self.data_set.y.iloc[train_partition_ids]
        X_test = self.data_set.x.iloc[test_partition_ids]
        y_test = self.data_set.y.iloc[test_partition_ids]
        return X_train, y_train, X_test, y_test

    @staticmethod
    def validate_config(config):
        for key in ['n_partitions', ]:
            if key not in config:
                raise ValueError(f"DataSet config must contain entry '{key}'.")
        return True


class Predictor:

    def __init__(self, model=None):
        self.model = model

    def predict(self, x):
        return self.model.predict(x)

    def predict_proba(self, x):
        return self.model.predict_proba(x)


class Trainer:

    def __init__(self, model):
        self.model = model

    def fit(self, x_train, y_train) -> Predictor:
        return self.model.fit(x_train, y_train)


class Tuner:

    def __init__(self, config: Dict):
        self.config = config

    def fit(self, trainer: Trainer, x_train, y_train) -> Predictor:
        return trainer.fit(x_train, y_train)


class Metric:

    name = 'Metric'

    def calculate(self, predictor: Predictor, x, y_true):
        y_pred = predictor.predict(x)
        return y_pred == y_true


class F1_Macro_Metric(Metric):

    name = 'f1_macro'

    def calculate(self, predictor: Predictor, x, y_true):
        y_pred = predictor.predict(x)
        metric = f1_score(y_true, y_pred, average='macro')
        return metric


<<<<<<< HEAD
class AUPRC_Metric(Metric):

    name = 'auprc'

    def calculate(self, model: Model, x, y_true):
        y_pred = model.predict_proba(x)[:, 1]
        precision, recall, thresholds = precision_recall_curve(y_true, y_pred)
        metric = auc(recall, precision)
        return metric


class AUROC_Metric(Metric):

    name = 'auroc'

    def calculate(self, model: Model, x, y_true):
        y_pred = model.predict_proba(x)[:, 1]
        metric = roc_auc_score(y_true, y_pred)
        return metric


class LogLoss_Metric(Metric):

    name = 'log_loss'

    def calculate(self, model: Model, x, y_true):
        y_pred = model.predict_proba(x)[:, 1]
        metric = log_loss(y_true, y_pred)
        return metric


class ExperimentOrchestrator:
=======
class Experiment:
>>>>>>> 330233dd
    """
    Orchestrate a machine learning experiment, including training and evaluation.
    """

    def __init__(self, data_set: DataSet, stratifier: PartitionedStratifier, trainer: Trainer, metrics: List[Metric],
                 tuner: Tuner = None):
        self.data_set = data_set
        self.stratifier = stratifier
        self.stratifier.load_data(self.data_set)
        self.trainer = trainer
        self.metrics = metrics
        self.tuner = tuner

        self.partition_predictors = []
        self.partition_evaluations = []
        self.evaluation = None

    def go(self):
        for x_train, y_train, x_test, y_test in self.stratifier:
            print(x_train.head(), x_test.head())
            if self.tuner:
                predictor = self.tuner.fit(self.trainer, x_train, y_train)
            else:
                predictor = self.trainer.fit(x_train, y_train)
            self.partition_predictors.append(predictor)
            partition_evaluation = evaluate(predictor, self.metrics, x_test, y_test)
            self.partition_evaluations.append(partition_evaluation)
        self.evaluation = summarize_evaluations(self.partition_evaluations)
        return self.evaluation


def evaluate(predictor: Predictor, metrics: List[Metric], x, y) -> Dict[str, Union[int, float]]:
    results = {}
    for metric in metrics:
        val = metric.calculate(predictor, x, y)
        results[metric.name] = val
    return results


def summarize_evaluations(partition_evaluations: List[Dict[str, Union[int, float]]]):
    for i, eval_dict in enumerate(partition_evaluations):
        eval_dict['partition'] = i
    evaluation = pd.DataFrame(partition_evaluations)
    return evaluation


# === EXAMPLE ===

df = pd.read_csv('https://raw.githubusercontent.com/mwaskom/seaborn-data/master/iris.csv')

data_set_config = {
    'features': [
        'sepal_length',
        'sepal_width',
        'petal_length',
        'petal_width',
    ],
    'target': 'species',
}
data_set = DataSet(df, data_set_config)

data_set.x

stratifier_config = {
    'n_partitions': 5,
}
stratifier = PartitionedStratifier(stratifier_config)

architecture = RandomForestClassifier()
trainer = Trainer(architecture)
tuner = Tuner({})

metrics = [F1_Macro_Metric(), AUPRC_Metric(), AUROC_Metric(), LogLoss_Metric()]

# TODO: just make Tuner a subclass of Trainer, so Experiment only gets 1?
# TODO: They're just objects with a .fit() method as far as Experiment is concerned
exp = Experiment(data_set=data_set, stratifier=stratifier, trainer=trainer, metrics=metrics, tuner=None)
results = exp.go()
print(results)<|MERGE_RESOLUTION|>--- conflicted
+++ resolved
@@ -165,13 +165,12 @@
         return metric
 
 
-<<<<<<< HEAD
 class AUPRC_Metric(Metric):
 
     name = 'auprc'
 
-    def calculate(self, model: Model, x, y_true):
-        y_pred = model.predict_proba(x)[:, 1]
+    def calculate(self, predictor: Predictor, x, y_true):
+        y_pred = predictor.predict_proba(x)[:, 1]
         precision, recall, thresholds = precision_recall_curve(y_true, y_pred)
         metric = auc(recall, precision)
         return metric
@@ -181,8 +180,8 @@
 
     name = 'auroc'
 
-    def calculate(self, model: Model, x, y_true):
-        y_pred = model.predict_proba(x)[:, 1]
+    def calculate(self, predictor: Predictor, x, y_true):
+        y_pred = predictor.predict_proba(x)[:, 1]
         metric = roc_auc_score(y_true, y_pred)
         return metric
 
@@ -191,16 +190,13 @@
 
     name = 'log_loss'
 
-    def calculate(self, model: Model, x, y_true):
-        y_pred = model.predict_proba(x)[:, 1]
+    def calculate(self, predictor: Predictor, x, y_true):
+        y_pred = predictor.predict_proba(x)[:, 1]
         metric = log_loss(y_true, y_pred)
         return metric
 
 
-class ExperimentOrchestrator:
-=======
 class Experiment:
->>>>>>> 330233dd
     """
     Orchestrate a machine learning experiment, including training and evaluation.
     """
