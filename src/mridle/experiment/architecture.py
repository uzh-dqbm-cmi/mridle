--- conflicted
+++ resolved
@@ -4,13 +4,9 @@
 from sklearn.linear_model import LogisticRegression
 from sklearn.pipeline import Pipeline
 from sklearn.compose import ColumnTransformer
+import xgboost as xgb
 from .ConfigurableComponent import ConfigurableComponent, ComponentInterface
-<<<<<<< HEAD
 from typing import Any, Dict, List, Tuple
-=======
-from typing import Dict
-import xgboost as xgb
->>>>>>> cb2f7bb9
 
 
 class Architecture(ConfigurableComponent):
@@ -28,7 +24,7 @@
     registered_flavors = {
         'RandomForestClassifier': RandomForestClassifier,  # TODO enable auto-loading from sklearn
         'LogisticRegression': LogisticRegression,
-<<<<<<< HEAD
+        'XGBClassifier': xgb.XGBClassifier,
         'Pipeline': Pipeline,
     }
 
@@ -48,10 +44,6 @@
             'type': 'dict',
             'required': False,
         },
-=======
-        'XGBClassifier': xgb.XGBClassifier,
-        'Pipeline': Pipeline
->>>>>>> cb2f7bb9
     }
 
     @classmethod
