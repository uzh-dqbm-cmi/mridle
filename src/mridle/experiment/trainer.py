from copy import deepcopy
from sklearn.preprocessing import LabelEncoder
from typing import Dict, Tuple
from .architecture import Architecture, ArchitectureInterface
from .ConfigurableComponent import ConfigurableComponent, ComponentInterface
from .tuner import Tuner, TunerInterface
from .predictor import Predictor


class Trainer(ConfigurableComponent):

    def __init__(self, config: Dict, architecture: Architecture, tuner: Tuner = None):
        if not isinstance(config, dict):
            if isinstance(architecture, dict) or isinstance(tuner, dict):
                raise ValueError('It looks like the order of the arguments to `Trainer` is swapped. Please use'
                                 ' `Trainer(config, architecture, tuner)`.')
            raise ValueError('The first argument to DataSet must be a dictionary.')
        super().__init__(config)
        self.architecture = architecture
        self.tuner = tuner

<<<<<<< HEAD
    def fit(self, x, y) -> Predictor:
=======
    def fit(self, x, y) -> Tuple[Predictor, dict]:
>>>>>>> f0d03398
        training_metadata = {}
        architecture = self.get_architecture()
        if self.tuner:
            trained_model, training_metadata = self.tuner.fit(architecture, x, y)
        else:
            trained_model = architecture.fit(x, y)
        predictor = Predictor(trained_model)
        return predictor, training_metadata

    def get_architecture(self) -> Architecture:
        """
        Instantiate a new copy of an untrained architecture.

         Using this method rather than referencing `self.architecture` ensures that a single `Trainer` object can be
          used to train and yield multiple architectures, without overwriting the origianl (by reference).

        Returns: A new architecture object

        """
        fresh_architecture = deepcopy(self.architecture)
        return fresh_architecture


class SkorchTrainer(Trainer):

    def fit(self, x, y) -> Tuple[Predictor, dict]:
        training_metadata = {}
        architecture = self.get_architecture()
        y = self.transform_y(y)

        if self.tuner:
            trained_model, training_metadata = self.tuner.fit(architecture, x, y)
        else:
            trained_model = architecture.fit(x, y)
        predictor = Predictor(trained_model)
        return predictor, training_metadata

    @staticmethod
    def transform_y(y):
        y = LabelEncoder().fit_transform(y)
        y = y.astype('float32')
        y = y.reshape((len(y), 1))
        return y


class TrainerInterface(ComponentInterface):

    registered_flavors = {
        'Trainer': Trainer,
        'SkorchTrainer': SkorchTrainer,
    }

    @classmethod
    def deserialize(cls, d: Dict) -> Trainer:
        """
        Instantiate a component from a {'flavor: ..., 'config': {}} dictionary.

        Args:
            d: A dictionary with the keys 'flavor' describing the class name of the component to be insantiated, and
             key 'config' containting the object's config dictionary. d may also contain other keys, which must be added
             to the object by the subclass-ed method.

        Returns:

        """
        trainer_config = d['Trainer']
        trainer_config = cls.validate_serialization_config(trainer_config)

        flavor_cls = cls.select_flavor(trainer_config['flavor'])
        architecture = ArchitectureInterface.deserialize(d['Architecture'])
        if 'Tuner' in d:
            tuner = TunerInterface.deserialize(d['Tuner'])
        else:
            tuner = None
        flavor_instance = flavor_cls(config=trainer_config['config'], architecture=architecture, tuner=tuner)
        return flavor_instance<|MERGE_RESOLUTION|>--- conflicted
+++ resolved
@@ -19,11 +19,8 @@
         self.architecture = architecture
         self.tuner = tuner
 
-<<<<<<< HEAD
-    def fit(self, x, y) -> Predictor:
-=======
     def fit(self, x, y) -> Tuple[Predictor, dict]:
->>>>>>> f0d03398
+
         training_metadata = {}
         architecture = self.get_architecture()
         if self.tuner:
