--- conflicted
+++ resolved
@@ -37,17 +37,15 @@
     def go(self):
         self.run_date = datetime.datetime.now()
         for x_train, y_train, x_test, y_test in self.stratifier:
-<<<<<<< HEAD
-            self.trainer = None
-=======
             print('Running partition...')
->>>>>>> 0777f96d
             predictor = self.trainer.fit(x_train, y_train)
             self.partition_predictors.append(predictor)
             partition_evaluation = self.evaluate(predictor, self.metrics, x_test, y_test)
             self.partition_evaluations.append(partition_evaluation)
         self.evaluation = self.summarize_evaluations(self.partition_evaluations)
-        # self.full_model = self.trainer.fit(self.dataset.x, self.dataset.y)
+
+        print('Fitting final model...')
+        self.full_model = self.trainer.fit(self.dataset.x, self.dataset.y)
         return self.evaluation
 
     @staticmethod
