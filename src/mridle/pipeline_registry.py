# Copyright 2021 QuantumBlack Visual Analytics Limited
#
# Licensed under the Apache License, Version 2.0 (the "License");
# you may not use this file except in compliance with the License.
# You may obtain a copy of the License at
#
#     http://www.apache.org/licenses/LICENSE-2.0
#
# THE SOFTWARE IS PROVIDED "AS IS", WITHOUT WARRANTY OF ANY KIND,
# EXPRESS OR IMPLIED, INCLUDING BUT NOT LIMITED TO THE WARRANTIES
# OF MERCHANTABILITY, FITNESS FOR A PARTICULAR PURPOSE, AND
# NONINFRINGEMENT. IN NO EVENT WILL THE LICENSOR OR OTHER CONTRIBUTORS
# BE LIABLE FOR ANY CLAIM, DAMAGES, OR OTHER LIABILITY, WHETHER IN AN
# ACTION OF CONTRACT, TORT OR OTHERWISE, ARISING FROM, OUT OF, OR IN
# CONNECTION WITH THE SOFTWARE OR THE USE OR OTHER DEALINGS IN THE SOFTWARE.
#
# The QuantumBlack Visual Analytics Limited ("QuantumBlack") name and logo
# (either separately or in combination, "QuantumBlack Trademarks") are
# trademarks of QuantumBlack. The License does not grant you any right or
# license to the QuantumBlack Trademarks. You may not use the QuantumBlack
# Trademarks or any confusingly similar mark as a trademark for your product,
# or use the QuantumBlack Trademarks in any other manner that might cause
# confusion in the marketplace, including but not limited to in advertising,
# on websites, or on software.
#
# See the License for the specific language governing permissions and
# limitations under the License.

"""Project pipelines."""
from typing import Dict

from kedro.pipeline import Pipeline
from mridle.pipelines.data_engineering import ris, dicom, dispo
from mridle.pipelines.data_science import harvey, feature_engineering, descriptive_viz, random_forest, xgboost, \
    logistic_regression, neural_net, model_comparison


def register_pipelines() -> Dict[str, Pipeline]:
    """Register the project's pipelines.

    Returns:
        A mapping from a pipeline name to a ``Pipeline`` object.
    """

    ris_pipeline = ris.create_pipeline()
    dicom_pipeline = dicom.create_pipeline()
    dispo_pipeline = dispo.create_pipeline()
    descriptive_viz_pipeline = descriptive_viz.create_pipeline()
    feature_engineering_pipeline = feature_engineering.create_pipeline()
    harvey_pipeline = harvey.create_pipeline()
    logistic_regression_pipeline = logistic_regression.create_pipeline()
    random_forest_pipeline = random_forest.create_pipeline()
    xgboost_pipeline = xgboost.create_pipeline()
    neural_net_pipeline = neural_net.create_pipeline()
    model_comparison_pipeline = model_comparison.create_pipeline()

    return {

        "__default__": ris_pipeline + feature_engineering_pipeline + harvey_pipeline + logistic_regression_pipeline +
        random_forest_pipeline + xgboost_pipeline + neural_net_pipeline + model_comparison_pipeline,
        "all": ris_pipeline + dicom_pipeline + dispo_pipeline + descriptive_viz_pipeline +
        feature_engineering_pipeline + harvey_pipeline + logistic_regression_pipeline +
        random_forest_pipeline + xgboost_pipeline + neural_net_pipeline + model_comparison_pipeline,
        "ris": ris_pipeline,
        "dicom": dicom_pipeline,
        "dispo": dispo_pipeline,
        "descriptive_viz": descriptive_viz_pipeline,
        "feature_engineering": feature_engineering_pipeline,
        "harvey": harvey_pipeline,
        "logistic_regression": logistic_regression_pipeline,
        "random_forest": random_forest_pipeline,
        "xgboost": xgboost_pipeline,
        "neural_net": neural_net_pipeline,
        "model_comparison": model_comparison_pipeline,
<<<<<<< HEAD
=======
        "models": harvey_pipeline + logistic_regression_pipeline + random_forest_pipeline + xgboost_pipeline +
        neural_net_pipeline

>>>>>>> 9383077c
    }<|MERGE_RESOLUTION|>--- conflicted
+++ resolved
@@ -72,10 +72,6 @@
         "xgboost": xgboost_pipeline,
         "neural_net": neural_net_pipeline,
         "model_comparison": model_comparison_pipeline,
-<<<<<<< HEAD
-=======
         "models": harvey_pipeline + logistic_regression_pipeline + random_forest_pipeline + xgboost_pipeline +
         neural_net_pipeline
-
->>>>>>> 9383077c
     }