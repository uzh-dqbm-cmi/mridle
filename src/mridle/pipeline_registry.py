--- conflicted
+++ resolved
@@ -49,13 +49,10 @@
     harvey_pipeline = harvey.create_pipeline()
 
     return {
-<<<<<<< HEAD
-        "__default__": ris_pipeline + dicom_pipeline + dispo_pipeline + descriptive_viz_pipeline +
+
+        "__default__": ris_pipeline + feature_engineering_pipeline + harvey_pipeline,
+        "all": ris_pipeline + dicom_pipeline + dispo_pipeline + descriptive_viz_pipeline +
         feature_engineering_pipeline + harvey_pipeline,
-=======
-        "__default__": ris_pipeline + feature_engineering_pipeline + harvey_pipeline,
-        "all": ris_pipeline + dicom_pipeline + dispo_pipeline + feature_engineering_pipeline + harvey_pipeline,
->>>>>>> c2f4b5b1
         "ris": ris_pipeline,
         "dicom": dicom_pipeline,
         "dispo": dispo_pipeline,
