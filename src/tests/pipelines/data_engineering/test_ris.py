import unittest
import pandas as pd
import numpy as np
from mridle.pipelines.data_engineering.ris.nodes import build_status_df, build_slot_df, find_no_shows, \
    build_model_data, set_no_show_severity, STATUS_MAP

code = {status: letter_code for letter_code, status in STATUS_MAP.items()}


def day(num_days_from_start, hour=9):
    """Helper function for concisely creating dates"""
    return pd.Timestamp(year=2019, month=1, day=1, hour=hour, minute=0) + pd.Timedelta(days=num_days_from_start)


valid_date_range = [pd.Timestamp(year=2019, month=1, day=1, hour=0, minute=0),
                    pd.Timestamp(year=2019, month=2, day=1, hour=0, minute=0)]

date_col = 'History_MessageDtTm'
now_status_col = 'History_OrderStatus'
now_sched_for_date_col = 'History_ObsStartPlanDtTm'


class TestBuildSlotDF(unittest.TestCase):

    @staticmethod
    def _fill_out_static_columns(raw_df, slot_df, create_fon=True):
        if create_fon:
            raw_df['FillerOrderNo'] = 0
        raw_df['MRNCmpdId'] = '0'
        raw_df['EnteringOrganisationDeviceID'] = 'MR1'
        raw_df['UniversalServiceName'] = 'MR'
        raw_df['OrderStatus'] = raw_df[now_status_col].tail(1).iloc[0]

        if slot_df is not None:
            if create_fon:
                slot_df['FillerOrderNo'] = 0
            slot_df['MRNCmpdId'] = '0'
            slot_df['EnteringOrganisationDeviceID'] = 'MR1'
            slot_df['UniversalServiceName'] = 'MR'

            slot_df_col_order = ['FillerOrderNo',
                                 'MRNCmpdId',
                                 'patient_class_adj',
                                 'start_time',
                                 'end_time',
                                 'NoShow',
                                 'slot_outcome',
                                 'slot_type',
                                 'slot_type_detailed',
                                 'EnteringOrganisationDeviceID',
                                 'UniversalServiceName',
                                 ]
            slot_df = slot_df[slot_df_col_order]

        return raw_df, slot_df

    def test_basic_show(self):
        raw_df = pd.DataFrame.from_records([
            # date,                               now_status,            now_sched_for_date
            (day(0), code['scheduled'], day(4)),
            (day(4), code['started'], day(4)),
            (day(4) + pd.Timedelta(minutes=30), code['examined'], day(4)),
        ],
            columns=[date_col, now_status_col, now_sched_for_date_col]
        )
        raw_df['PatientClass'] = 'ambulant'

        expected_slot_df = pd.DataFrame([
            {
                'start_time': day(4),
                'end_time': day(4) + pd.Timedelta(minutes=30),
                'NoShow': False,
                'slot_outcome': 'show',
                'slot_type': 'show',
                'slot_type_detailed': 'show',
                'duplicate_appt': 1,
                'patient_class_adj': 'ambulant',
            }
        ])

        raw_df, expected_slot_df = self._fill_out_static_columns(raw_df, expected_slot_df)
        status_df = build_status_df(raw_df, exclude_patient_ids=[])
        slot_df = build_slot_df(status_df, valid_date_range)

        pd.testing.assert_frame_equal(slot_df, expected_slot_df, check_like=True)

    def test_rescheduled_3_days_in_advance_no_slot(self):
        raw_df = pd.DataFrame.from_records([
            # date,     now_status,            now_sched_for_date
            (day(0), code['scheduled'], day(10)),
            (day(7), code['scheduled'], day(17)),
        ],
            columns=[date_col, now_status_col, now_sched_for_date_col]
        )
        raw_df['PatientClass'] = 'ambulant'

        raw_df, expected_slot_df = self._fill_out_static_columns(raw_df, None)
        status_df = build_status_df(raw_df, exclude_patient_ids=[])
        slot_df = build_slot_df(status_df, valid_date_range)

        self.assertEqual(slot_df.shape[0], 0)

    def test_canceled_three_days_in_advance_not_a_slot(self):
        raw_df = pd.DataFrame.from_records([
            # date,     now_status,            now_sched_for_date
            (day(0), code['scheduled'], day(10)),
            (day(7), code['canceled'], day(10)),
        ],
            columns=[date_col, now_status_col, now_sched_for_date_col]
        )
        raw_df['PatientClass'] = 'ambulant'
        print(raw_df)
        raw_df, expected_slot_df = self._fill_out_static_columns(raw_df, None)
        status_df = build_status_df(raw_df, exclude_patient_ids=[])
        slot_df = build_slot_df(status_df, valid_date_range)
        print(slot_df.T)
        self.assertEqual(slot_df.shape[0], 0)

    def test_inpatient_canceled_one_day_in_advance_not_a_slot(self):
        raw_df = pd.DataFrame.from_records([
            # date,     now_status,            now_sched_for_date
            (day(0), code['scheduled'], day(7)),
            (day(6), code['canceled'], day(7)),
        ],
            columns=[date_col, now_status_col, now_sched_for_date_col]
        )
        raw_df['PatientClass'] = 'stationär'

        raw_df, expected_slot_df = self._fill_out_static_columns(raw_df, None)
        status_df = build_status_df(raw_df, exclude_patient_ids=[])
        slot_df = build_slot_df(status_df, valid_date_range)

        self.assertEqual(slot_df.shape[0], 0)

    def test_soft_noshow_rescheduled(self):
        raw_df = pd.DataFrame.from_records([
            # date,    now_status,           now_sched_for_date
            (day(0), code['scheduled'], day(7)),
            (day(6), code['scheduled'], day(14)),
            (day(13), code['registered'], day(14)),
            (day(14), code['started'], day(14)),
            (day(14), code['examined'], day(14)),
        ],
            columns=[date_col, now_status_col, now_sched_for_date_col]
        )
        raw_df['PatientClass'] = 'ambulant'

        expected_slot_df = pd.DataFrame([
            {
                'start_time': day(7),
                'end_time': day(7) + pd.Timedelta(minutes=30),
                'NoShow': True,
                'slot_outcome': 'rescheduled',
                'slot_type': 'no-show',
                'slot_type_detailed': 'soft no-show',
                'duplicate_appt': 1,
                'patient_class_adj': 'ambulant',
            },
            {
                'start_time': day(14),
                'end_time': day(14) + pd.Timedelta(minutes=30),
                'NoShow': False,
                'slot_outcome': 'show',
                'slot_type': 'show',
                'slot_type_detailed': 'show',
                'duplicate_appt': 1,
                'patient_class_adj': 'ambulant',
            }
        ])

        raw_df, expected_slot_df = self._fill_out_static_columns(raw_df, expected_slot_df)
        status_df = build_status_df(raw_df, exclude_patient_ids=[])
        slot_df = build_slot_df(status_df, valid_date_range)

        pd.testing.assert_frame_equal(slot_df, expected_slot_df, check_like=True)

    def test_hard_noshow_rescheduled(self):
        raw_df = pd.DataFrame.from_records([
            # date,    now_status,           now_sched_for_date
            (day(0), code['scheduled'], day(7)),
            (day(8), code['scheduled'], day(14)),
            (day(13), code['registered'], day(14)),
            (day(14), code['started'], day(14)),
            (day(14), code['examined'], day(14)),
        ],
            columns=[date_col, now_status_col, now_sched_for_date_col]
        )
        raw_df['PatientClass'] = 'ambulant'

        expected_slot_df = pd.DataFrame([
            {
                'start_time': day(7),
                'end_time': day(7) + pd.Timedelta(minutes=30),
                'NoShow': True,
                'slot_outcome': 'rescheduled',
                'slot_type': 'no-show',
                'slot_type_detailed': 'hard no-show',
                'duplicate_appt': 1,
                'patient_class_adj': 'ambulant',
            },
            {
                'start_time': day(14),
                'end_time': day(14) + pd.Timedelta(minutes=30),
                'NoShow': False,
                'slot_outcome': 'show',
                'slot_type': 'show',
                'slot_type_detailed': 'show',
                'duplicate_appt': 1,
                'patient_class_adj': 'ambulant',
            }
        ])

        raw_df, expected_slot_df = self._fill_out_static_columns(raw_df, expected_slot_df)
        status_df = build_status_df(raw_df, exclude_patient_ids=[])
        slot_df = build_slot_df(status_df, valid_date_range)

        pd.testing.assert_frame_equal(slot_df, expected_slot_df, check_like=True)

    def test_soft_no_show_canceled(self):
        raw_df = pd.DataFrame.from_records([
            # date,    now_status,           now_sched_for_date
            (day(0), code['scheduled'], day(7)),
            (day(6), code['canceled'], day(7)),
        ],
            columns=[date_col, now_status_col, now_sched_for_date_col]
        )
        raw_df['PatientClass'] = 'ambulant'

        expected_slot_df = pd.DataFrame([
            {
                'start_time': day(7),
                'end_time': day(7) + pd.Timedelta(minutes=30),
                'NoShow': True,
                'slot_outcome': 'canceled',
                'slot_type': 'no-show',
                'slot_type_detailed': 'soft no-show',
                'duplicate_appt': 1,
                'patient_class_adj': 'ambulant',
            }
        ])

        raw_df, expected_slot_df = self._fill_out_static_columns(raw_df, expected_slot_df)
        status_df = build_status_df(raw_df, exclude_patient_ids=[])
        slot_df = build_slot_df(status_df, valid_date_range)

        pd.testing.assert_frame_equal(slot_df, expected_slot_df, check_like=True)

    def test_hard_no_show_canceled(self):
        raw_df = pd.DataFrame.from_records([
            # date,                             now_status,           now_sched_for_date
            (day(0), code['scheduled'], day(7)),
            (day(6), code['registered'], day(7)),
            (day(7) + pd.Timedelta(minutes=10), code['canceled'], day(7)),
        ],
            columns=[date_col, now_status_col, now_sched_for_date_col]
        )
        raw_df['PatientClass'] = 'ambulant'

        expected_slot_df = pd.DataFrame([
            {
                'start_time': day(7),
                'end_time': day(7) + pd.Timedelta(minutes=30),
                'NoShow': True,
                'slot_outcome': 'canceled',
                'slot_type': 'no-show',
                'slot_type_detailed': 'hard no-show',
                'duplicate_appt': 1,
                'patient_class_adj': 'ambulant',
            }
        ])

        raw_df, expected_slot_df = self._fill_out_static_columns(raw_df, expected_slot_df)
        status_df = build_status_df(raw_df, exclude_patient_ids=[])
        slot_df = build_slot_df(status_df, valid_date_range)

        pd.testing.assert_frame_equal(slot_df, expected_slot_df, check_like=True)

    def test_canceled_hard_no_show_not_actually_canceled_status(self):
        raw_df = pd.DataFrame.from_records([
            # date,                             now_status,           now_sched_for_date
            (day(0), code['scheduled'], day(7)),
            (day(6), code['registered'], day(7)),
            (day(7) + pd.Timedelta(minutes=10), code['scheduled'], day(7)),
        ],
            columns=[date_col, now_status_col, now_sched_for_date_col]
        )
        raw_df['PatientClass'] = 'ambulant'

        expected_slot_df = pd.DataFrame([
            {
                'start_time': day(7),
                'end_time': day(7) + pd.Timedelta(minutes=30),
                'NoShow': True,
                'slot_outcome': 'canceled',
                'slot_type': 'no-show',
                'slot_type_detailed': 'hard no-show',
                'duplicate_appt': 1,
                'patient_class_adj': 'ambulant',
            }
        ])

        raw_df, expected_slot_df = self._fill_out_static_columns(raw_df, expected_slot_df)
        status_df = build_status_df(raw_df, exclude_patient_ids=[])
        slot_df = build_slot_df(status_df, valid_date_range)

        pd.testing.assert_frame_equal(slot_df, expected_slot_df, check_like=True)

    def test_appt_false_start_and_start_time_moved_ahead(self):
        raw_df = pd.DataFrame.from_records([
            # date,                             now_status,           now_sched_for_date
            (day(0), code['scheduled'], day(5)),
            (day(4), code['registered'], day(5)),
            (day(5), code['started'], day(5)),
            (day(5) + pd.Timedelta(minutes=10), code['scheduled'], day(8)),
            (day(7), code['registered'], day(8)),
            (day(8), code['started'], day(8)),
            (day(8) + pd.Timedelta(minutes=10), code['examined'], day(8)),
        ],
            columns=[date_col, now_status_col, now_sched_for_date_col]
        )
        raw_df['PatientClass'] = 'stationär'

        expected_slot_df = pd.DataFrame([
            {
                'start_time': day(8),
                'end_time': day(8) + pd.Timedelta(minutes=30),
                'NoShow': False,
                'slot_outcome': 'show',
                'slot_type': 'inpatient',
                'slot_type_detailed': 'inpatient',
                'duplicate_appt': 0,
                'patient_class_adj': 'inpatient',
            }
        ])

        raw_df, expected_slot_df = self._fill_out_static_columns(raw_df, expected_slot_df)
        status_df = build_status_df(raw_df, exclude_patient_ids=[])
        slot_df = build_slot_df(status_df, valid_date_range)

        pd.testing.assert_frame_equal(slot_df, expected_slot_df, check_like=True)

    def test_duplicate_appt_half_canceled_creates_one_show(self):
        raw_df = pd.DataFrame.from_records([
            # fon, date,                               now_status,            now_sched_for_date
            (1, day(0), code['requested'], day(4)),
            (2, day(0), code['requested'], day(4)),

            (1, day(1), code['scheduled'], day(4)),
            (2, day(1), code['scheduled'], day(4)),

            (1, day(3), code['registered'], day(4)),
            (2, day(3), code['registered'], day(4)),
            (2, day(3) + pd.Timedelta(minutes=30), code['canceled'], day(4)),

            (1, day(4), code['started'], day(4)),
            (1, day(4) + pd.Timedelta(minutes=30), code['examined'], day(4)),

        ],
            columns=['FillerOrderNo', date_col, now_status_col, now_sched_for_date_col]
        )
        raw_df['PatientClass'] = 'ambulant'

        expected_slot_df = pd.DataFrame([
            {
                'FillerOrderNo': 1,
                'start_time': day(4),
                'end_time': day(4) + pd.Timedelta(minutes=30),
                'NoShow': False,
                'slot_outcome': 'show',
                'slot_type': 'show',
                'slot_type_detailed': 'show',
                'duplicate_appt': 2,
                'patient_class_adj': 'ambulant',
            },
        ])

        raw_df, expected_slot_df = self._fill_out_static_columns(raw_df, expected_slot_df, create_fon=False)
        status_df = build_status_df(raw_df, exclude_patient_ids=[])
        slot_df = build_slot_df(status_df, valid_date_range)

        pd.testing.assert_frame_equal(slot_df, expected_slot_df, check_like=True)

    def test_duplicate_appt_half_rescheduled_creates_one_show(self):
        raw_df = pd.DataFrame.from_records([
            # fon, date,                               now_status,            now_sched_for_date
            (1, day(0), code['requested'], day(4)),
            (2, day(0), code['requested'], day(4)),

            (1, day(1), code['scheduled'], day(4)),
            (2, day(1), code['scheduled'], day(4)),

            (1, day(3), code['registered'], day(4)),
            (2, day(3), code['registered'], day(4)),
            (2, day(3) + pd.Timedelta(minutes=30), code['scheduled'], day(4)),

            (1, day(4), code['started'], day(4)),
            (1, day(4) + pd.Timedelta(minutes=30), code['examined'], day(4)),

        ],
            columns=['FillerOrderNo', date_col, now_status_col, now_sched_for_date_col]
        )
        raw_df['PatientClass'] = 'ambulant'

        expected_slot_df = pd.DataFrame([
            {
                'FillerOrderNo': 1,
                'start_time': day(4),
                'end_time': day(4) + pd.Timedelta(minutes=30),
                'NoShow': False,
                'slot_outcome': 'show',
                'slot_type': 'show',
                'slot_type_detailed': 'show',
                'duplicate_appt': 2,
                'patient_class_adj': 'ambulant',
            },
        ])

        raw_df, expected_slot_df = self._fill_out_static_columns(raw_df, expected_slot_df, create_fon=False)
        status_df = build_status_df(raw_df, exclude_patient_ids=[])
        slot_df = build_slot_df(status_df, valid_date_range)

        pd.testing.assert_frame_equal(slot_df, expected_slot_df, check_like=True)

    def test_duplicate_appt_both_canceled_creates_one_no_show(self):
        raw_df = pd.DataFrame.from_records([
            # fon, date,                               now_status,            now_sched_for_date
            (1, day(0), code['requested'], day(4)),
            (2, day(0), code['requested'], day(4)),

            (1, day(1), code['scheduled'], day(4)),
            (2, day(1), code['scheduled'], day(4)),

            (1, day(3), code['registered'], day(4)),
            (2, day(3), code['registered'], day(4)),

            (1, day(4) + pd.Timedelta(minutes=10), code['canceled'], day(4)),
            (2, day(4) + pd.Timedelta(minutes=10), code['canceled'], day(4)),

        ],
            columns=['FillerOrderNo', date_col, now_status_col, now_sched_for_date_col]
        )
        raw_df['PatientClass'] = 'ambulant'

        expected_slot_df = pd.DataFrame([
            {
                'FillerOrderNo': 1,
                'start_time': day(4),
                'end_time': day(4) + pd.Timedelta(minutes=30),
                'NoShow': True,
                'slot_outcome': 'canceled',
                'slot_type': 'no-show',
                'slot_type_detailed': 'hard no-show',
                'duplicate_appt': 2,
                'patient_class_adj': 'ambulant',
            },
        ])

        raw_df, expected_slot_df = self._fill_out_static_columns(raw_df, expected_slot_df, create_fon=False)
        status_df = build_status_df(raw_df, exclude_patient_ids=[])
        slot_df = build_slot_df(status_df, valid_date_range)

        pd.testing.assert_frame_equal(slot_df, expected_slot_df, check_like=True)

    def test_not_include_id_cols(self):
        raw_df = pd.DataFrame.from_records([
            # date,                               now_status,            now_sched_for_date
            (day(0), code['scheduled'], day(4)),
            (day(4), code['started'], day(4)),
            (day(4) + pd.Timedelta(minutes=30), code['examined'], day(4)),
        ],
            columns=[date_col, now_status_col, now_sched_for_date_col]
        )
        raw_df['PatientClass'] = 'ambulant'

        expected_slot_df = pd.DataFrame([
            {
                'start_time': day(4),
                'end_time': day(4) + pd.Timedelta(minutes=30),
                'NoShow': False,
                'slot_outcome': 'show',
                'slot_type': 'show',
                'slot_type_detailed': 'show',
                'duplicate_appt': 1,
                'patient_class_adj': 'ambulant',
            }
        ])

        raw_df, expected_slot_df = self._fill_out_static_columns(raw_df, expected_slot_df)
        expected_slot_df.drop(columns=['FillerOrderNo', 'MRNCmpdId'], inplace=True)
        status_df = build_status_df(raw_df, exclude_patient_ids=[])
        slot_df = build_slot_df(status_df, valid_date_range, include_id_cols=False)

        pd.testing.assert_frame_equal(slot_df, expected_slot_df, check_like=True)

    def test_slot_end_time_not_same_as_status_change_timestamp_to_examined(self):
        raw_df = pd.DataFrame.from_records([
            # date,                               now_status,            now_sched_for_date
            (day(0), code['scheduled'], day(4)),
            (day(4), code['started'], day(4)),
            (day(4) + pd.Timedelta(minutes=27), code['examined'], day(4)),
        ],
            columns=[date_col, now_status_col, now_sched_for_date_col]
        )
        raw_df['PatientClass'] = 'ambulant'

        expected_slot_df = pd.DataFrame([
            {
                'start_time': day(4),
                'end_time': day(4) + pd.Timedelta(minutes=30),
                'NoShow': False,
                'slot_outcome': 'show',
                'slot_type': 'show',
                'slot_type_detailed': 'show',
                'duplicate_appt': 1,
                'patient_class_adj': 'ambulant',
            }
        ])

        raw_df, expected_slot_df = self._fill_out_static_columns(raw_df, expected_slot_df)
        status_df = build_status_df(raw_df, exclude_patient_ids=[])
        slot_df = build_slot_df(status_df, valid_date_range)

        pd.testing.assert_frame_equal(slot_df, expected_slot_df, check_like=True)

    def test_basic_show_not_included_when_outside_valid_date_range(self):
        raw_df = pd.DataFrame.from_records([
            # date,                               now_status,            now_sched_for_date
            (day(0), code['scheduled'], day(4)),
            (day(4), code['started'], day(4)),
            (day(4) + pd.Timedelta(minutes=30), code['examined'], day(4)),
        ],
            columns=[date_col, now_status_col, now_sched_for_date_col]
        )
        raw_df['PatientClass'] = 'ambulant'

        different_valid_date_range = [pd.Timestamp(year=2020, month=1, day=1, hour=0, minute=0),
                                      pd.Timestamp(year=2020, month=2, day=1, hour=0, minute=0)]

        raw_df, expected_slot_df = self._fill_out_static_columns(raw_df, None)
        status_df = build_status_df(raw_df, exclude_patient_ids=[])
        slot_df = build_slot_df(status_df, different_valid_date_range)

        self.assertEqual(len(slot_df), 0)

    def test_future_appointments_one_row(self):
        raw_df = pd.DataFrame.from_records([
            # date,                               now_status,            now_sched_for_date
            (day(0), code['scheduled'], day(4)),
        ],
            columns=[date_col, now_status_col, now_sched_for_date_col]
        )
        raw_df['PatientClass'] = 'ambulant'

        expected_slot_df = pd.DataFrame([
            {
                'start_time': day(4),
                'end_time': day(4) + pd.Timedelta(minutes=30),
                'NoShow': False,
                'slot_outcome': None,
                'slot_type': None,
                'slot_type_detailed': None,
                'duplicate_appt': 1,
                'patient_class_adj': 'ambulant',
            }
        ])

        raw_df, expected_slot_df = self._fill_out_static_columns(raw_df, expected_slot_df)
        status_df = build_status_df(raw_df, exclude_patient_ids=[])
        slot_df = build_slot_df(status_df, valid_date_range, build_future_slots=True)

        pd.testing.assert_frame_equal(slot_df, expected_slot_df, check_like=True)

    def test_future_appointments_multiple_rows(self):
        raw_df = pd.DataFrame.from_records([
            # date,                               now_status,            now_sched_for_date
            (day(0), code['requested'], day(3)),
            (day(1), code['scheduled'], day(4)),
        ],
            columns=[date_col, now_status_col, now_sched_for_date_col]
        )
        raw_df['PatientClass'] = 'ambulant'

        expected_slot_df = pd.DataFrame([
            {
                'start_time': day(4),
                'end_time': day(4) + pd.Timedelta(minutes=30),
                'NoShow': False,
                'slot_outcome': None,
                'slot_type': None,
                'slot_type_detailed': None,
                'duplicate_appt': 1,
                'patient_class_adj': 'ambulant',
            }
        ])

        raw_df, expected_slot_df = self._fill_out_static_columns(raw_df, expected_slot_df)
        status_df = build_status_df(raw_df, exclude_patient_ids=[])
<<<<<<< HEAD
        slot_df = build_model_data(status_df, valid_date_range, build_future_slots=True)

=======
        slot_df = build_slot_df(status_df, valid_date_range, build_future_slots=True)
>>>>>>> 1e463135
        pd.testing.assert_frame_equal(slot_df, expected_slot_df, check_like=True)

    def test_cancel_weekend_business_days(self):
        raw_df = pd.DataFrame.from_records([
            # date,    now_status,           now_sched_for_date
            (day(0), code['scheduled'], day(6)),  # would be a Monday
            (day(3), code['canceled'], day(6)),  # On Friday, cancel Monday appt
        ],
            columns=[date_col, now_status_col, now_sched_for_date_col]
        )
        raw_df['PatientClass'] = 'ambulant'
        print(raw_df)
        expected_slot_df = pd.DataFrame([
            {
                'start_time': day(6),
                'end_time': day(6) + pd.Timedelta(minutes=30),
                'NoShow': True,
                'slot_outcome': 'canceled',
                'slot_type': 'no-show',
                'slot_type_detailed': 'soft no-show',
                'duplicate_appt': 1,
                'patient_class_adj': 'ambulant',
            }
        ])

        raw_df, expected_slot_df = self._fill_out_static_columns(raw_df, expected_slot_df)
        status_df = build_status_df(raw_df, exclude_patient_ids=[])
        slot_df = build_slot_df(status_df, valid_date_range)

        pd.testing.assert_frame_equal(slot_df, expected_slot_df, check_like=True)


class TestFindNoShowsPositive(unittest.TestCase):

    def test_rescheduled_on_same_day(self):
        example_row = pd.DataFrame({
            'patient_class_adj': 'ambulant',
            'date': pd.Timestamp(year=2019, month=1, day=1),
            'was_sched_for_date': pd.Timestamp(year=2019, month=1, day=1, hour=9),
            'was_status': 'scheduled',
            'now_status': 'scheduled',
            'first_created_date': pd.Timestamp(year=2018, month=12, day=1, hour=9),
        }, index=[0])
        self.assertTrue(example_row.apply(find_no_shows, axis=1).iloc[0])

    def test_rescheduled_one_day_prior(self):
        example_row = pd.DataFrame({
            'patient_class_adj': 'ambulant',
            'date': pd.Timestamp(year=2019, month=1, day=1),
            'was_sched_for_date': pd.Timestamp(year=2019, month=1, day=2, hour=9),
            'was_status': 'scheduled',
            'now_status': 'scheduled',
            'first_created_date': pd.Timestamp(year=2018, month=12, day=1, hour=9),
        }, index=[0])
        self.assertTrue(example_row.apply(find_no_shows, axis=1).iloc[0])

    def test_rescheduled_one_day_prior_business_days(self):
        example_row = pd.DataFrame({
            'patient_class_adj': 'ambulant',
            'date': pd.Timestamp(year=2019, month=1, day=4),
            'was_sched_for_date': pd.Timestamp(year=2019, month=1, day=7, hour=9),
            'was_status': 'scheduled',
            'now_status': 'scheduled',
            'first_created_date': pd.Timestamp(year=2018, month=12, day=1, hour=9),
        }, index=[0])
        self.assertTrue(example_row.apply(find_no_shows, axis=1).iloc[0])

    def test_registered_to_scheduled_on_same_day(self):
        example_row = pd.DataFrame({
            'patient_class_adj': 'ambulant',
            'date': pd.Timestamp(year=2019, month=1, day=1),
            'was_sched_for_date': pd.Timestamp(year=2019, month=1, day=1, hour=9),
            'was_status': 'registered',
            'now_status': 'scheduled',
            'first_created_date': pd.Timestamp(year=2018, month=12, day=1, hour=9),
        }, index=[0])
        self.assertTrue(example_row.apply(find_no_shows, axis=1).iloc[0])

    def test_registered_to_canceled_on_same_day(self):
        example_row = pd.DataFrame({
            'patient_class_adj': 'ambulant',
            'date': pd.Timestamp(year=2019, month=1, day=1),
            'was_sched_for_date': pd.Timestamp(year=2019, month=1, day=1, hour=9),
            'was_status': 'registered',
            'now_status': 'canceled',
            'first_created_date': pd.Timestamp(year=2018, month=12, day=1, hour=9),
        }, index=[0])
        self.assertTrue(example_row.apply(find_no_shows, axis=1).iloc[0])

    def test_scheduled_to_canceled_one_day_prior(self):
        example_row = pd.DataFrame({
            'patient_class_adj': 'ambulant',
            'date': pd.Timestamp(year=2019, month=1, day=1),
            'was_sched_for_date': pd.Timestamp(year=2019, month=1, day=2, hour=9),
            'was_status': 'scheduled',
            'now_status': 'canceled',
            'first_created_date': pd.Timestamp(year=2018, month=12, day=1, hour=9),
        }, index=[0])
        self.assertTrue(example_row.apply(find_no_shows, axis=1).iloc[0])

    def test_scheduled_to_canceled_one_day_prior_business_days(self):
        example_row = pd.DataFrame({
            'patient_class_adj': 'ambulant',
            'date': pd.Timestamp(year=2019, month=1, day=4),
            'was_sched_for_date': pd.Timestamp(year=2019, month=1, day=7, hour=9),
            'was_status': 'scheduled',
            'now_status': 'canceled',
            'first_created_date': pd.Timestamp(year=2018, month=12, day=1, hour=9),
        }, index=[0])
        self.assertTrue(example_row.apply(find_no_shows, axis=1).iloc[0])

    def test_scheduled_to_canceled_two_day_prior_business_days(self):
        example_row = pd.DataFrame({
            'patient_class_adj': 'ambulant',
            'date': pd.Timestamp(year=2019, month=1, day=3),
            'was_sched_for_date': pd.Timestamp(year=2019, month=1, day=7, hour=9),
            'was_status': 'scheduled',
            'now_status': 'canceled',
            'first_created_date': pd.Timestamp(year=2018, month=12, day=1, hour=9),
        }, index=[0])
        self.assertTrue(example_row.apply(find_no_shows, axis=1).iloc[0])


class TestFindNoShowsNegative(unittest.TestCase):

    def test_rescheduled_three_days_in_advance(self):
        example_row = pd.DataFrame({
            'patient_class_adj': 'ambulant',
            'date': pd.Timestamp(year=2019, month=1, day=1),
            'was_sched_for_date': pd.Timestamp(year=2019, month=1, day=4, hour=9),
            'was_status': 'scheduled',
            'now_status': 'scheduled',
            'first_created_date': pd.Timestamp(year=2018, month=12, day=1, hour=9),
        }, index=[0])
        self.assertFalse(example_row.apply(find_no_shows, axis=1).iloc[0])

    def test_rescheduled_registered_to_scheduled_three_days_in_advance(self):
        example_row = pd.DataFrame({
            'patient_class_adj': 'ambulant',
            'date': pd.Timestamp(year=2019, month=1, day=1),
            'was_sched_for_date': pd.Timestamp(year=2019, month=1, day=4, hour=9),
            'was_status': 'registered',
            'now_status': 'scheduled',
            'first_created_date': pd.Timestamp(year=2018, month=12, day=1, hour=9),
        }, index=[0])
        self.assertFalse(example_row.apply(find_no_shows, axis=1).iloc[0])

    def test_inpatient_rescheduled_same_day(self):
        example_row = pd.DataFrame({
            'patient_class_adj': 'inpatient',
            'date': pd.Timestamp(year=2019, month=1, day=1),
            'was_sched_for_date': pd.Timestamp(year=2019, month=1, day=1, hour=9),
            'was_status': 'scheduled',
            'now_status': 'scheduled',
            'first_created_date': pd.Timestamp(year=2018, month=12, day=1, hour=9),
        }, index=[0])
        self.assertFalse(example_row.apply(find_no_shows, axis=1).iloc[0])

    def test_changed_from_requested_to_scheduled_same_day(self):
        example_row = pd.DataFrame({
            'patient_class_adj': 'ambulant',
            'date': pd.Timestamp(year=2019, month=1, day=1),
            'was_sched_for_date': pd.Timestamp(year=2019, month=1, day=1, hour=9),
            'was_status': 'requested',
            'now_status': 'scheduled',
            'first_created_date': pd.Timestamp(year=2018, month=12, day=1, hour=9),
        }, index=[0])
        self.assertFalse(example_row.apply(find_no_shows, axis=1).iloc[0])

    def test_changed_from_requested_to_requested_same_day(self):
        example_row = pd.DataFrame({
            'patient_class_adj': 'ambulant',
            'date': pd.Timestamp(year=2019, month=1, day=1),
            'was_sched_for_date': pd.Timestamp(year=2019, month=1, day=1, hour=9),
            'was_status': 'requested',
            'now_status': 'requested',
            'first_created_date': pd.Timestamp(year=2018, month=12, day=1, hour=9),
        }, index=[0])
        self.assertFalse(example_row.apply(find_no_shows, axis=1).iloc[0])

    def test_changed_from_scheduled_to_registered_same_day(self):
        example_row = pd.DataFrame({
            'patient_class_adj': 'ambulant',
            'date': pd.Timestamp(year=2019, month=1, day=1),
            'was_sched_for_date': pd.Timestamp(year=2019, month=1, day=1, hour=9),
            'was_status': 'scheduled',
            'now_status': 'registered',
            'first_created_date': pd.Timestamp(year=2018, month=12, day=1, hour=9),
        }, index=[0])
        self.assertFalse(example_row.apply(find_no_shows, axis=1).iloc[0])

    def test_changed_from_registered_to_waiting_same_day(self):
        example_row = pd.DataFrame({
            'patient_class_adj': 'ambulant',
            'date': pd.Timestamp(year=2019, month=1, day=1),
            'was_sched_for_date': pd.Timestamp(year=2019, month=1, day=1, hour=9),
            'was_status': 'registered',
            'now_status': 'waiting',
            'first_created_date': pd.Timestamp(year=2018, month=12, day=1, hour=9),
        }, index=[0])
        self.assertFalse(example_row.apply(find_no_shows, axis=1).iloc[0])

    def test_changed_from_waiting_to_started_same_day(self):
        example_row = pd.DataFrame({
            'patient_class_adj': 'ambulant',
            'date': pd.Timestamp(year=2019, month=1, day=1),
            'was_sched_for_date': pd.Timestamp(year=2019, month=1, day=1, hour=9),
            'was_status': 'waiting',
            'now_status': 'started',
            'first_created_date': pd.Timestamp(year=2018, month=12, day=1, hour=9),
        }, index=[0])
        self.assertFalse(example_row.apply(find_no_shows, axis=1).iloc[0])

    def test_changed_from_started_to_examined_same_day(self):
        example_row = pd.DataFrame({
            'patient_class_adj': 'ambulant',
            'date': pd.Timestamp(year=2019, month=1, day=1),
            'was_sched_for_date': pd.Timestamp(year=2019, month=1, day=1, hour=9),
            'was_status': 'started',
            'now_status': 'examined',
            'first_created_date': pd.Timestamp(year=2018, month=12, day=1, hour=9),
        }, index=[0])
        self.assertFalse(example_row.apply(find_no_shows, axis=1).iloc[0])

    def test_changed_from_scheduled_to_written_same_day(self):
        example_row = pd.DataFrame({
            'patient_class_adj': 'ambulant',
            'date': pd.Timestamp(year=2019, month=1, day=1),
            'was_sched_for_date': pd.Timestamp(year=2019, month=1, day=1, hour=9),
            'was_status': 'scheduled',
            'now_status': 'written',
            'first_created_date': pd.Timestamp(year=2018, month=12, day=1, hour=9),
        }, index=[0])
        self.assertFalse(example_row.apply(find_no_shows, axis=1).iloc[0])

    def test_no_was_status(self):
        example_row = pd.DataFrame({
            'patient_class_adj': 'ambulant',
            'date': pd.Timestamp(year=2019, month=1, day=1),
            'was_sched_for_date': pd.Timestamp(year=2019, month=1, day=1, hour=9),
            'was_status': None,
            'now_status': 'scheduled',
            'first_created_date': pd.Timestamp(year=2018, month=12, day=1, hour=9),
        }, index=[0])
        self.assertFalse(example_row.apply(find_no_shows, axis=1).iloc[0])

    def test_no_was_sched_for_date(self):
        example_row = pd.DataFrame({
            'patient_class_adj': 'ambulant',
            'date': pd.Timestamp(year=2019, month=1, day=1),
            'was_sched_for_date': None,
            'was_status': 'scheduled',
            'now_status': 'scheduled',
            'first_created_date': pd.Timestamp(year=2018, month=12, day=1, hour=9),
        }, index=[0])
        self.assertFalse(example_row.apply(find_no_shows, axis=1).iloc[0])

    def test_was_sched_for_date_is_midnight(self):
        example_row = pd.DataFrame({
            'patient_class_adj': 'ambulant',
            'date': pd.Timestamp(year=2019, month=1, day=1, hour=9),
            'was_sched_for_date': pd.Timestamp(year=2019, month=1, day=2, hour=0),
            'was_status': 'scheduled',
            'now_status': 'scheduled',
            'first_created_date': pd.Timestamp(year=2018, month=12, day=1, hour=9),
        }, index=[0])
        self.assertFalse(example_row.apply(find_no_shows, axis=1).iloc[0])

    def test_first_created_date_is_same_as_reschedule_date(self):
        example_row = pd.DataFrame({
            'patient_class_adj': 'ambulant',
            'date': pd.Timestamp(year=2019, month=1, day=1, hour=9),
            'was_sched_for_date': pd.Timestamp(year=2019, month=1, day=1, hour=10),
            'was_status': 'scheduled',
            'now_status': 'scheduled',
            'first_created_date': pd.Timestamp(year=2019, month=1, day=1, hour=8),
        }, index=[0])
        self.assertFalse(example_row.apply(find_no_shows, axis=1).iloc[0])


class TestSetNoShowSeverity(unittest.TestCase):

    def test_not_no_show_blank(self):
        example_row = pd.DataFrame({
            'NoShow': False,
        }, index=[0])
        expected_result = None
        self.assertEqual(example_row.apply(set_no_show_severity, axis=1).iloc[0], expected_result)

    def test_rescheduled_two_days_in_advance_soft(self):
        example_row = pd.DataFrame({
            'date': pd.Timestamp(year=2019, month=1, day=2),
            'was_sched_for_date': pd.Timestamp(year=2019, month=1, day=4, hour=9),
            'NoShow': True,
        }, index=[0])
        expected_result = 'soft'
        self.assertEqual(example_row.apply(set_no_show_severity, axis=1).iloc[0], expected_result)

    def test_rescheduled_one_day_in_advance_soft(self):
        example_row = pd.DataFrame({
            'date': pd.Timestamp(year=2019, month=1, day=3),
            'was_sched_for_date': pd.Timestamp(year=2019, month=1, day=4, hour=9),
            'NoShow': True,
        }, index=[0])
        expected_result = 'soft'
        self.assertEqual(example_row.apply(set_no_show_severity, axis=1).iloc[0], expected_result)

    def test_rescheduled_one_hour_later_hard(self):
        example_row = pd.DataFrame({
            'date': pd.Timestamp(year=2019, month=1, day=4, hour=10),
            'was_sched_for_date': pd.Timestamp(year=2019, month=1, day=4, hour=9),
            'NoShow': True,
        }, index=[0])
        expected_result = 'hard'
        self.assertEqual(example_row.apply(set_no_show_severity, axis=1).iloc[0], expected_result)

    def test_rescheduled_one_day_later_hard(self):
        example_row = pd.DataFrame({
            'date': pd.Timestamp(year=2019, month=1, day=5, hour=9),
            'was_sched_for_date': pd.Timestamp(year=2019, month=1, day=4, hour=9),
            'NoShow': True,
        }, index=[0])
        expected_result = 'hard'
        self.assertEqual(example_row.apply(set_no_show_severity, axis=1).iloc[0], expected_result)<|MERGE_RESOLUTION|>--- conflicted
+++ resolved
@@ -595,12 +595,7 @@
 
         raw_df, expected_slot_df = self._fill_out_static_columns(raw_df, expected_slot_df)
         status_df = build_status_df(raw_df, exclude_patient_ids=[])
-<<<<<<< HEAD
         slot_df = build_model_data(status_df, valid_date_range, build_future_slots=True)
-
-=======
-        slot_df = build_slot_df(status_df, valid_date_range, build_future_slots=True)
->>>>>>> 1e463135
         pd.testing.assert_frame_equal(slot_df, expected_slot_df, check_like=True)
 
     def test_cancel_weekend_business_days(self):
