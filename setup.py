from setuptools import setup, find_packages

setup(name='mridle',
      version='0.0.1',
      description='',
      url='https://github.com/uzh-dqbm-cmi/mridle',
      packages=find_packages(),
      python_requires='>=3.7.3',
      install_requires=[
            'altair',
            'altair_saver',
            'datatc',
            'flake8',
            'matplotlib>=3.1.0',
            'numpy>=1.15.0',
            'pandas>=1.0.0',
            'pgeocode',
            'scikit-learn',
            'seaborn',
<<<<<<< HEAD
            'hyperopt'
=======
            'sympy'
>>>>>>> 9e079e84
      ],
      extras_requires={
            'dev': ['jupyter', 'pytest'],
      },
      zip_safe=False)<|MERGE_RESOLUTION|>--- conflicted
+++ resolved
@@ -17,11 +17,8 @@
             'pgeocode',
             'scikit-learn',
             'seaborn',
-<<<<<<< HEAD
-            'hyperopt'
-=======
+            'hyperopt',
             'sympy'
->>>>>>> 9e079e84
       ],
       extras_requires={
             'dev': ['jupyter', 'pytest'],
