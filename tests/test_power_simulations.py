--- conflicted
+++ resolved
@@ -38,14 +38,9 @@
         self.assertEqual(lengths, split_lengths)
 
     def test_permute_split_no_resampling_of_rows(self):
-<<<<<<< HEAD
-        # split out into two tests, one for the splitting (Create dummy df and do it that way),
-        # and another for testing that same dfs aren't returned
         performance = 0.513
         performance_type = 'f1'
 
-=======
->>>>>>> ca02fddd
         df = PowerSimulations.generate_actuals_preds(precision, recall, 4000)
 
         df_split_1, df_split_2 = permute_and_split(df, split_point=3000)
