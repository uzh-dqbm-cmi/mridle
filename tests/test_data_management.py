import unittest
import pandas as pd
import numpy as np
from mridle.data_management import build_status_df, build_slot_df, STATUS_MAP


code = {status: letter_code for letter_code, status in STATUS_MAP.items()}


def day(num_days_from_start):
    return pd.Timestamp(year=2019, month=1, day=1, hour=9, minute=0) + pd.Timedelta(days=num_days_from_start)


date_col = 'History_MessageDtTm'
now_status_col = 'History_OrderStatus'
now_sched_for_date_col = 'History_ObsStartPlanDtTm'


class TestBuildSlotDF(unittest.TestCase):

    @staticmethod
    def _fill_out_static_columns(raw_df, slot_df, create_fon=True):
        if create_fon:
            raw_df['FillerOrderNo'] = 0
        raw_df['MRNCmpdId'] = '0'
        raw_df['EnteringOrganisationDeviceID'] = 'MR1'
        raw_df['UniversalServiceName'] = 'MR'
        raw_df['OrderStatus'] = raw_df[now_status_col].tail(1).iloc[0]

        if slot_df is not None:
            if create_fon:
                slot_df['FillerOrderNo'] = 0
            slot_df['MRNCmpdId'] = '0'
            slot_df['EnteringOrganisationDeviceID'] = 'MR1'
            slot_df['UniversalServiceName'] = 'MR'

            slot_df_col_order = ['FillerOrderNo',
                                 'MRNCmpdId',
                                 'patient_class_adj',
                                 'start_time',
                                 'end_time',
                                 'NoShow',
                                 'slot_outcome',
                                 'slot_type',
                                 'slot_type_detailed',
                                 'EnteringOrganisationDeviceID',
                                 'UniversalServiceName',
                                 ]
            slot_df = slot_df[slot_df_col_order]

        return raw_df, slot_df

    def test_basic_show(self):
        raw_df = pd.DataFrame.from_records([
                # date,                               now_status,            now_sched_for_date
                (day(0),                              code['scheduled'],     day(4)),
                (day(4),                              code['started'],       day(4)),
                (day(4) + pd.Timedelta(minutes=30),   code['examined'],      day(4)),
            ],
            columns=[date_col, now_status_col, now_sched_for_date_col]
        )
        raw_df['PatientClass'] = 'ambulant'

        expected_slot_df = pd.DataFrame([
            {
                'start_time': day(4),
                'end_time': day(4) + pd.Timedelta(minutes=30),
                'NoShow': False,
                'slot_outcome': 'show',
                'slot_type': 'show',
                'slot_type_detailed': 'show',
                'time_slot_status': False,
                'duplicate_appt': 1,
                'patient_class_adj': 'ambulant',
            }
        ])

        raw_df, expected_slot_df = self._fill_out_static_columns(raw_df, expected_slot_df)
<<<<<<< HEAD
        status_df = build_status_df(raw_df)
        slot_df = build_slot_df(status_df, exclude_patient_ids=[])
=======
        status_df = build_status_df(raw_df, exclude_patient_ids=[])
        slot_df = build_slot_df(status_df)
>>>>>>> cade8188

        pd.testing.assert_frame_equal(slot_df, expected_slot_df, check_like=True)

    def test_rescheduled_3_days_in_advance_no_slot(self):
        raw_df = pd.DataFrame.from_records([
                # date,     now_status,            now_sched_for_date
                (day(0),    code['scheduled'],     day(7)),
                (day(4),    code['scheduled'],     day(14)),
            ],
            columns=[date_col, now_status_col, now_sched_for_date_col]
        )
        raw_df['PatientClass'] = 'ambulant'

        raw_df, expected_slot_df = self._fill_out_static_columns(raw_df, None)
<<<<<<< HEAD
        status_df = build_status_df(raw_df)
        slot_df = build_slot_df(status_df, exclude_patient_ids=[])
=======
        status_df = build_status_df(raw_df, exclude_patient_ids=[])
        slot_df = build_slot_df(status_df)
>>>>>>> cade8188

        self.assertEqual(slot_df.shape[0], 0)

    def test_canceled_three_days_in_advance_not_a_slot(self):
        raw_df = pd.DataFrame.from_records([
            # date,     now_status,            now_sched_for_date
            (day(0),    code['scheduled'],     day(7)),
            (day(4),    code['canceled'],      day(7)),
        ],
            columns=[date_col, now_status_col, now_sched_for_date_col]
        )
        raw_df['PatientClass'] = 'ambulant'

        raw_df, expected_slot_df = self._fill_out_static_columns(raw_df, None)
<<<<<<< HEAD
        status_df = build_status_df(raw_df)
        slot_df = build_slot_df(status_df, exclude_patient_ids=[])
=======
        status_df = build_status_df(raw_df, exclude_patient_ids=[])
        slot_df = build_slot_df(status_df)
>>>>>>> cade8188

        self.assertEqual(slot_df.shape[0], 0)

    def test_inpatient_canceled_one_day_in_advance_not_a_slot(self):
        raw_df = pd.DataFrame.from_records([
            # date,     now_status,            now_sched_for_date
            (day(0),    code['scheduled'],     day(7)),
            (day(6),    code['canceled'],      day(7)),
        ],
            columns=[date_col, now_status_col, now_sched_for_date_col]
        )
        raw_df['PatientClass'] = 'stationär'

        raw_df, expected_slot_df = self._fill_out_static_columns(raw_df, None)
<<<<<<< HEAD
        status_df = build_status_df(raw_df)
        slot_df = build_slot_df(status_df, exclude_patient_ids=[])
=======
        status_df = build_status_df(raw_df, exclude_patient_ids=[])
        slot_df = build_slot_df(status_df)
>>>>>>> cade8188

        self.assertEqual(slot_df.shape[0], 0)

    def test_soft_noshow_rescheduled(self):
        raw_df = pd.DataFrame.from_records([
            # date,    now_status,           now_sched_for_date
            (day(0),   code['scheduled'],    day(7)),
            (day(6),   code['scheduled'],    day(14)),
            (day(13),  code['registered'],   day(14)),
            (day(14),  code['started'],      day(14)),
            (day(14),  code['examined'],     day(14)),
        ],
            columns=[date_col, now_status_col, now_sched_for_date_col]
        )
        raw_df['PatientClass'] = 'ambulant'

        expected_slot_df = pd.DataFrame([
            {
                'start_time': day(7),
                'end_time': day(7) + pd.Timedelta(minutes=30),
                'NoShow': True,
                'slot_outcome': 'rescheduled',
                'slot_type': 'no-show',
                'slot_type_detailed': 'soft no-show',
                'time_slot_status': True,
                'duplicate_appt': 1,
                'patient_class_adj': 'ambulant',
            },
            {
                'start_time': day(14),
                'end_time': day(14) + pd.Timedelta(minutes=30),
                'NoShow': False,
                'slot_outcome': 'show',
                'slot_type': 'show',
                'slot_type_detailed': 'show',
                'time_slot_status': False,
                'duplicate_appt': 1,
                'patient_class_adj': 'ambulant',
            }
        ])

        raw_df, expected_slot_df = self._fill_out_static_columns(raw_df, expected_slot_df)
<<<<<<< HEAD
        status_df = build_status_df(raw_df)
        slot_df = build_slot_df(status_df, exclude_patient_ids=[])
=======
        status_df = build_status_df(raw_df, exclude_patient_ids=[])
        slot_df = build_slot_df(status_df)
>>>>>>> cade8188

        pd.testing.assert_frame_equal(slot_df, expected_slot_df, check_like=True)

    def test_hard_noshow_rescheduled(self):
        raw_df = pd.DataFrame.from_records([
            # date,    now_status,           now_sched_for_date
            (day(0),   code['scheduled'],    day(7)),
            (day(8),   code['scheduled'],    day(14)),
            (day(13),  code['registered'],   day(14)),
            (day(14),  code['started'],      day(14)),
            (day(14),  code['examined'],     day(14)),
        ],
            columns=[date_col, now_status_col, now_sched_for_date_col]
        )
        raw_df['PatientClass'] = 'ambulant'

        expected_slot_df = pd.DataFrame([
            {
                'start_time': day(7),
                'end_time': day(7) + pd.Timedelta(minutes=30),
                'NoShow': True,
                'slot_outcome': 'rescheduled',
                'slot_type': 'no-show',
                'slot_type_detailed': 'hard no-show',
                'time_slot_status': True,
                'duplicate_appt': 1,
                'patient_class_adj': 'ambulant',
            },
            {
                'start_time': day(14),
                'end_time': day(14) + pd.Timedelta(minutes=30),
                'NoShow': False,
                'slot_outcome': 'show',
                'slot_type': 'show',
                'slot_type_detailed': 'show',
                'time_slot_status': False,
                'duplicate_appt': 1,
                'patient_class_adj': 'ambulant',
            }
        ])

        raw_df, expected_slot_df = self._fill_out_static_columns(raw_df, expected_slot_df)
<<<<<<< HEAD
        status_df = build_status_df(raw_df)
        slot_df = build_slot_df(status_df, exclude_patient_ids=[])
=======
        status_df = build_status_df(raw_df, exclude_patient_ids=[])
        slot_df = build_slot_df(status_df)
>>>>>>> cade8188

        pd.testing.assert_frame_equal(slot_df, expected_slot_df, check_like=True)

    def test_soft_no_show_canceled(self):
        raw_df = pd.DataFrame.from_records([
            # date,    now_status,           now_sched_for_date
            (day(0),   code['scheduled'],    day(7)),
            (day(6),   code['canceled'],     day(7)),
        ],
            columns=[date_col, now_status_col, now_sched_for_date_col]
        )
        raw_df['PatientClass'] = 'ambulant'

        expected_slot_df = pd.DataFrame([
            {
                'start_time': day(7),
                'end_time': day(7) + pd.Timedelta(minutes=30),
                'NoShow': True,
                'slot_outcome': 'canceled',
                'slot_type': 'no-show',
                'slot_type_detailed': 'soft no-show',
                'time_slot_status': True,
                'duplicate_appt': 1,
                'patient_class_adj': 'ambulant',
            }
        ])

        raw_df, expected_slot_df = self._fill_out_static_columns(raw_df, expected_slot_df)
<<<<<<< HEAD
        status_df = build_status_df(raw_df)
        slot_df = build_slot_df(status_df, exclude_patient_ids=[])
=======
        status_df = build_status_df(raw_df, exclude_patient_ids=[])
        slot_df = build_slot_df(status_df)
>>>>>>> cade8188

        pd.testing.assert_frame_equal(slot_df, expected_slot_df, check_like=True)

    def test_hard_no_show_canceled(self):
        raw_df = pd.DataFrame.from_records([
            # date,                             now_status,           now_sched_for_date
            (day(0),                            code['scheduled'],    day(7)),
            (day(6),                            code['registered'],   day(7)),
            (day(7) + pd.Timedelta(minutes=10), code['canceled'],     day(7)),
        ],
            columns=[date_col, now_status_col, now_sched_for_date_col]
        )
        raw_df['PatientClass'] = 'ambulant'

        expected_slot_df = pd.DataFrame([
            {
                'start_time': day(7),
                'end_time': day(7) + pd.Timedelta(minutes=30),
                'NoShow': True,
                'slot_outcome': 'canceled',
                'slot_type': 'no-show',
                'slot_type_detailed': 'hard no-show',
                'time_slot_status': True,
                'duplicate_appt': 1,
                'patient_class_adj': 'ambulant',
            }
        ])

        raw_df, expected_slot_df = self._fill_out_static_columns(raw_df, expected_slot_df)
<<<<<<< HEAD
        status_df = build_status_df(raw_df)
        slot_df = build_slot_df(status_df, exclude_patient_ids=[])
=======
        status_df = build_status_df(raw_df, exclude_patient_ids=[])
        slot_df = build_slot_df(status_df)
>>>>>>> cade8188

        pd.testing.assert_frame_equal(slot_df, expected_slot_df, check_like=True)

    def test_canceled_hard_no_show_not_actually_canceled_status(self):
        raw_df = pd.DataFrame.from_records([
            # date,                             now_status,           now_sched_for_date
            (day(0),                            code['scheduled'],    day(7)),
            (day(6),                            code['registered'],   day(7)),
            (day(7) + pd.Timedelta(minutes=10), code['scheduled'],    day(7)),
        ],
            columns=[date_col, now_status_col, now_sched_for_date_col]
        )
        raw_df['PatientClass'] = 'ambulant'

        expected_slot_df = pd.DataFrame([
            {
                'start_time': day(7),
                'end_time': day(7) + pd.Timedelta(minutes=30),
                'NoShow': True,
                'slot_outcome': 'canceled',
                'slot_type': 'no-show',
                'slot_type_detailed': 'hard no-show',
                'time_slot_status': True,
                'duplicate_appt': 1,
                'patient_class_adj': 'ambulant',
            }
        ])

        raw_df, expected_slot_df = self._fill_out_static_columns(raw_df, expected_slot_df)
<<<<<<< HEAD
        status_df = build_status_df(raw_df)
        slot_df = build_slot_df(status_df, exclude_patient_ids=[])
=======
        status_df = build_status_df(raw_df, exclude_patient_ids=[])
        slot_df = build_slot_df(status_df)
>>>>>>> cade8188

        pd.testing.assert_frame_equal(slot_df, expected_slot_df, check_like=True)

    def test_appt_false_start_and_start_time_moved_ahead(self):
        raw_df = pd.DataFrame.from_records([
            # date,                             now_status,           now_sched_for_date
            (day(0),                            code['scheduled'],    day(5)),
            (day(4),                            code['registered'],   day(5)),
            (day(5),                            code['started'],      day(5)),
            (day(5) + pd.Timedelta(minutes=10), code['scheduled'],    day(8)),
            (day(7),                            code['registered'],   day(8)),
            (day(8),                            code['started'],      day(8)),
            (day(8) + pd.Timedelta(minutes=10), code['examined'],     day(8)),
        ],
            columns=[date_col, now_status_col, now_sched_for_date_col]
        )
        raw_df['PatientClass'] = 'stationär'

        expected_slot_df = pd.DataFrame([
            {
                'start_time': day(8),
                'end_time': day(8) + pd.Timedelta(minutes=30),
                'NoShow': False,
                'slot_outcome': 'show',
                'slot_type': 'inpatient',
                'slot_type_detailed': 'inpatient',
                'time_slot_status': False,
                'duplicate_appt': 0,
                'patient_class_adj': 'inpatient',
            }
        ])

        raw_df, expected_slot_df = self._fill_out_static_columns(raw_df, expected_slot_df)
<<<<<<< HEAD
        status_df = build_status_df(raw_df)
        slot_df = build_slot_df(status_df, exclude_patient_ids=[])
=======
        status_df = build_status_df(raw_df, exclude_patient_ids=[])
        slot_df = build_slot_df(status_df)
>>>>>>> cade8188

        pd.testing.assert_frame_equal(slot_df, expected_slot_df, check_like=True)

    def test_duplicate_appt_half_canceled_creates_one_show(self):
        raw_df = pd.DataFrame.from_records([
            # fon, date,                               now_status,            now_sched_for_date
            (1,    day(0),                             code['requested'],     day(4)),
            (2,    day(0),                             code['requested'],     day(4)),

            (1,    day(1),                             code['scheduled'],     day(4)),
            (2,    day(1),                             code['scheduled'],     day(4)),

            (1,    day(3),                             code['registered'],    day(4)),
            (2,    day(3),                             code['registered'],    day(4)),
            (2,    day(3) + pd.Timedelta(minutes=30),  code['canceled'],      day(4)),

            (1,    day(4),                             code['started'],       day(4)),
            (1,    day(4) + pd.Timedelta(minutes=30),  code['examined'],      day(4)),


        ],
            columns=['FillerOrderNo', date_col, now_status_col, now_sched_for_date_col]
        )
        raw_df['PatientClass'] = 'ambulant'

        expected_slot_df = pd.DataFrame([
            {
                'FillerOrderNo': 1,
                'start_time': day(4),
                'end_time': day(4) + pd.Timedelta(minutes=30),
                'NoShow': False,
                'slot_outcome': 'show',
                'slot_type': 'show',
                'slot_type_detailed': 'show',
                'time_slot_status': False,
                'duplicate_appt': 2,
                'patient_class_adj': 'ambulant',
            },
        ])

        raw_df, expected_slot_df = self._fill_out_static_columns(raw_df, expected_slot_df, create_fon=False)
<<<<<<< HEAD
        status_df = build_status_df(raw_df)
        slot_df = build_slot_df(status_df, exclude_patient_ids=[])
=======
        status_df = build_status_df(raw_df, exclude_patient_ids=[])
        slot_df = build_slot_df(status_df)
>>>>>>> cade8188

        pd.testing.assert_frame_equal(slot_df, expected_slot_df, check_like=True)

    def test_duplicate_appt_half_rescheduled_creates_one_show(self):
        raw_df = pd.DataFrame.from_records([
            # fon, date,                               now_status,            now_sched_for_date
            (1,    day(0),                             code['requested'],     day(4)),
            (2,    day(0),                             code['requested'],     day(4)),

            (1,    day(1),                             code['scheduled'],     day(4)),
            (2,    day(1),                             code['scheduled'],     day(4)),

            (1,    day(3),                             code['registered'],    day(4)),
            (2,    day(3),                             code['registered'],    day(4)),
            (2,    day(3) + pd.Timedelta(minutes=30),  code['scheduled'],     day(4)),

            (1,    day(4),                             code['started'],       day(4)),
            (1,    day(4) + pd.Timedelta(minutes=30),  code['examined'],      day(4)),


        ],
            columns=['FillerOrderNo', date_col, now_status_col, now_sched_for_date_col]
        )
        raw_df['PatientClass'] = 'ambulant'

        expected_slot_df = pd.DataFrame([
            {
                'FillerOrderNo': 1,
                'start_time': day(4),
                'end_time': day(4) + pd.Timedelta(minutes=30),
                'NoShow': False,
                'slot_outcome': 'show',
                'slot_type': 'show',
                'slot_type_detailed': 'show',
                'time_slot_status': False,
                'duplicate_appt': 2,
                'patient_class_adj': 'ambulant',
            },
        ])

        raw_df, expected_slot_df = self._fill_out_static_columns(raw_df, expected_slot_df, create_fon=False)
<<<<<<< HEAD
        status_df = build_status_df(raw_df)
        slot_df = build_slot_df(status_df, exclude_patient_ids=[])
=======
        status_df = build_status_df(raw_df, exclude_patient_ids=[])
        slot_df = build_slot_df(status_df)
>>>>>>> cade8188

        pd.testing.assert_frame_equal(slot_df, expected_slot_df, check_like=True)

    def test_duplicate_appt_both_canceled_creates_one_no_show(self):
        raw_df = pd.DataFrame.from_records([
            # fon, date,                               now_status,            now_sched_for_date
            (1,    day(0),                             code['requested'],     day(4)),
            (2,    day(0),                             code['requested'],     day(4)),

            (1,    day(1),                             code['scheduled'],     day(4)),
            (2,    day(1),                             code['scheduled'],     day(4)),

            (1,    day(3),                             code['registered'],    day(4)),
            (2,    day(3),                             code['registered'],    day(4)),

            (1,    day(4) + pd.Timedelta(minutes=10),  code['canceled'],      day(4)),
            (2,    day(4) + pd.Timedelta(minutes=10),  code['canceled'],      day(4)),


        ],
            columns=['FillerOrderNo', date_col, now_status_col, now_sched_for_date_col]
        )
        raw_df['PatientClass'] = 'ambulant'

        expected_slot_df = pd.DataFrame([
            {
                'FillerOrderNo': 1,
                'start_time': day(4),
                'end_time': day(4) + pd.Timedelta(minutes=30),
                'NoShow': True,
                'slot_outcome': 'canceled',
                'slot_type': 'no-show',
                'slot_type_detailed': 'hard no-show',
                'time_slot_status': True,
                'duplicate_appt': 2,
                'patient_class_adj': 'ambulant',
            },
        ])

        raw_df, expected_slot_df = self._fill_out_static_columns(raw_df, expected_slot_df, create_fon=False)
<<<<<<< HEAD
        status_df = build_status_df(raw_df)
        slot_df = build_slot_df(status_df, exclude_patient_ids=[])
=======
        status_df = build_status_df(raw_df, exclude_patient_ids=[])
        slot_df = build_slot_df(status_df)
>>>>>>> cade8188

        pd.testing.assert_frame_equal(slot_df, expected_slot_df, check_like=True)

    def test_not_include_id_cols(self):
        raw_df = pd.DataFrame.from_records([
            # date,                               now_status,            now_sched_for_date
            (day(0),                              code['scheduled'],     day(4)),
            (day(4),                              code['started'],       day(4)),
            (day(4) + pd.Timedelta(minutes=30),   code['examined'],      day(4)),
        ],
            columns=[date_col, now_status_col, now_sched_for_date_col]
        )
        raw_df['PatientClass'] = 'ambulant'

        expected_slot_df = pd.DataFrame([
            {
                'start_time': day(4),
                'end_time': day(4) + pd.Timedelta(minutes=30),
                'NoShow': False,
                'slot_outcome': 'show',
                'slot_type': 'show',
                'slot_type_detailed': 'show',
                'time_slot_status': False,
                'duplicate_appt': 1,
                'patient_class_adj': 'ambulant',
            }
        ])

        raw_df, expected_slot_df = self._fill_out_static_columns(raw_df, expected_slot_df)
        expected_slot_df.drop(columns=['FillerOrderNo', 'MRNCmpdId'], inplace=True)
<<<<<<< HEAD
        status_df = build_status_df(raw_df)
        slot_df = build_slot_df(status_df, include_id_cols=False, exclude_patient_ids=[])
=======
        status_df = build_status_df(raw_df, exclude_patient_ids=[])
        slot_df = build_slot_df(status_df, include_id_cols=False)
>>>>>>> cade8188

        pd.testing.assert_frame_equal(slot_df, expected_slot_df, check_like=True)

    def test_slot_end_time_not_same_as_status_change_timestamp_to_examined(self):
        raw_df = pd.DataFrame.from_records([
            # date,                               now_status,            now_sched_for_date
            (day(0),                              code['scheduled'],     day(4)),
            (day(4),                              code['started'],       day(4)),
            (day(4) + pd.Timedelta(minutes=27),   code['examined'],      day(4)),
        ],
            columns=[date_col, now_status_col, now_sched_for_date_col]
        )
        raw_df['PatientClass'] = 'ambulant'

        expected_slot_df = pd.DataFrame([
            {
                'start_time': day(4),
                'end_time': day(4) + pd.Timedelta(minutes=30),
                'NoShow': False,
                'slot_outcome': 'show',
                'slot_type': 'show',
                'slot_type_detailed': 'show',
                'time_slot_status': False,
                'duplicate_appt': 1,
                'patient_class_adj': 'ambulant',
            }
        ])

        raw_df, expected_slot_df = self._fill_out_static_columns(raw_df, expected_slot_df)
<<<<<<< HEAD
        status_df = build_status_df(raw_df)
        slot_df = build_slot_df(status_df, exclude_patient_ids=[])
=======
        status_df = build_status_df(raw_df, exclude_patient_ids=[])
        slot_df = build_slot_df(status_df)
>>>>>>> cade8188

        pd.testing.assert_frame_equal(slot_df, expected_slot_df, check_like=True)
<|MERGE_RESOLUTION|>--- conflicted
+++ resolved
@@ -76,13 +76,8 @@
         ])
 
         raw_df, expected_slot_df = self._fill_out_static_columns(raw_df, expected_slot_df)
-<<<<<<< HEAD
-        status_df = build_status_df(raw_df)
-        slot_df = build_slot_df(status_df, exclude_patient_ids=[])
-=======
-        status_df = build_status_df(raw_df, exclude_patient_ids=[])
-        slot_df = build_slot_df(status_df)
->>>>>>> cade8188
+        status_df = build_status_df(raw_df, exclude_patient_ids=[])
+        slot_df = build_slot_df(status_df)
 
         pd.testing.assert_frame_equal(slot_df, expected_slot_df, check_like=True)
 
@@ -97,13 +92,8 @@
         raw_df['PatientClass'] = 'ambulant'
 
         raw_df, expected_slot_df = self._fill_out_static_columns(raw_df, None)
-<<<<<<< HEAD
-        status_df = build_status_df(raw_df)
-        slot_df = build_slot_df(status_df, exclude_patient_ids=[])
-=======
-        status_df = build_status_df(raw_df, exclude_patient_ids=[])
-        slot_df = build_slot_df(status_df)
->>>>>>> cade8188
+        status_df = build_status_df(raw_df, exclude_patient_ids=[])
+        slot_df = build_slot_df(status_df)
 
         self.assertEqual(slot_df.shape[0], 0)
 
@@ -118,13 +108,8 @@
         raw_df['PatientClass'] = 'ambulant'
 
         raw_df, expected_slot_df = self._fill_out_static_columns(raw_df, None)
-<<<<<<< HEAD
-        status_df = build_status_df(raw_df)
-        slot_df = build_slot_df(status_df, exclude_patient_ids=[])
-=======
-        status_df = build_status_df(raw_df, exclude_patient_ids=[])
-        slot_df = build_slot_df(status_df)
->>>>>>> cade8188
+        status_df = build_status_df(raw_df, exclude_patient_ids=[])
+        slot_df = build_slot_df(status_df)
 
         self.assertEqual(slot_df.shape[0], 0)
 
@@ -139,13 +124,8 @@
         raw_df['PatientClass'] = 'stationär'
 
         raw_df, expected_slot_df = self._fill_out_static_columns(raw_df, None)
-<<<<<<< HEAD
-        status_df = build_status_df(raw_df)
-        slot_df = build_slot_df(status_df, exclude_patient_ids=[])
-=======
-        status_df = build_status_df(raw_df, exclude_patient_ids=[])
-        slot_df = build_slot_df(status_df)
->>>>>>> cade8188
+        status_df = build_status_df(raw_df, exclude_patient_ids=[])
+        slot_df = build_slot_df(status_df)
 
         self.assertEqual(slot_df.shape[0], 0)
 
@@ -188,13 +168,8 @@
         ])
 
         raw_df, expected_slot_df = self._fill_out_static_columns(raw_df, expected_slot_df)
-<<<<<<< HEAD
-        status_df = build_status_df(raw_df)
-        slot_df = build_slot_df(status_df, exclude_patient_ids=[])
-=======
-        status_df = build_status_df(raw_df, exclude_patient_ids=[])
-        slot_df = build_slot_df(status_df)
->>>>>>> cade8188
+        status_df = build_status_df(raw_df, exclude_patient_ids=[])
+        slot_df = build_slot_df(status_df)
 
         pd.testing.assert_frame_equal(slot_df, expected_slot_df, check_like=True)
 
@@ -237,13 +212,8 @@
         ])
 
         raw_df, expected_slot_df = self._fill_out_static_columns(raw_df, expected_slot_df)
-<<<<<<< HEAD
-        status_df = build_status_df(raw_df)
-        slot_df = build_slot_df(status_df, exclude_patient_ids=[])
-=======
-        status_df = build_status_df(raw_df, exclude_patient_ids=[])
-        slot_df = build_slot_df(status_df)
->>>>>>> cade8188
+        status_df = build_status_df(raw_df, exclude_patient_ids=[])
+        slot_df = build_slot_df(status_df)
 
         pd.testing.assert_frame_equal(slot_df, expected_slot_df, check_like=True)
 
@@ -272,13 +242,8 @@
         ])
 
         raw_df, expected_slot_df = self._fill_out_static_columns(raw_df, expected_slot_df)
-<<<<<<< HEAD
-        status_df = build_status_df(raw_df)
-        slot_df = build_slot_df(status_df, exclude_patient_ids=[])
-=======
-        status_df = build_status_df(raw_df, exclude_patient_ids=[])
-        slot_df = build_slot_df(status_df)
->>>>>>> cade8188
+        status_df = build_status_df(raw_df, exclude_patient_ids=[])
+        slot_df = build_slot_df(status_df)
 
         pd.testing.assert_frame_equal(slot_df, expected_slot_df, check_like=True)
 
@@ -308,13 +273,8 @@
         ])
 
         raw_df, expected_slot_df = self._fill_out_static_columns(raw_df, expected_slot_df)
-<<<<<<< HEAD
-        status_df = build_status_df(raw_df)
-        slot_df = build_slot_df(status_df, exclude_patient_ids=[])
-=======
-        status_df = build_status_df(raw_df, exclude_patient_ids=[])
-        slot_df = build_slot_df(status_df)
->>>>>>> cade8188
+        status_df = build_status_df(raw_df, exclude_patient_ids=[])
+        slot_df = build_slot_df(status_df)
 
         pd.testing.assert_frame_equal(slot_df, expected_slot_df, check_like=True)
 
@@ -344,13 +304,8 @@
         ])
 
         raw_df, expected_slot_df = self._fill_out_static_columns(raw_df, expected_slot_df)
-<<<<<<< HEAD
-        status_df = build_status_df(raw_df)
-        slot_df = build_slot_df(status_df, exclude_patient_ids=[])
-=======
-        status_df = build_status_df(raw_df, exclude_patient_ids=[])
-        slot_df = build_slot_df(status_df)
->>>>>>> cade8188
+        status_df = build_status_df(raw_df, exclude_patient_ids=[])
+        slot_df = build_slot_df(status_df)
 
         pd.testing.assert_frame_equal(slot_df, expected_slot_df, check_like=True)
 
@@ -384,13 +339,8 @@
         ])
 
         raw_df, expected_slot_df = self._fill_out_static_columns(raw_df, expected_slot_df)
-<<<<<<< HEAD
-        status_df = build_status_df(raw_df)
-        slot_df = build_slot_df(status_df, exclude_patient_ids=[])
-=======
-        status_df = build_status_df(raw_df, exclude_patient_ids=[])
-        slot_df = build_slot_df(status_df)
->>>>>>> cade8188
+        status_df = build_status_df(raw_df, exclude_patient_ids=[])
+        slot_df = build_slot_df(status_df)
 
         pd.testing.assert_frame_equal(slot_df, expected_slot_df, check_like=True)
 
@@ -432,13 +382,8 @@
         ])
 
         raw_df, expected_slot_df = self._fill_out_static_columns(raw_df, expected_slot_df, create_fon=False)
-<<<<<<< HEAD
-        status_df = build_status_df(raw_df)
-        slot_df = build_slot_df(status_df, exclude_patient_ids=[])
-=======
-        status_df = build_status_df(raw_df, exclude_patient_ids=[])
-        slot_df = build_slot_df(status_df)
->>>>>>> cade8188
+        status_df = build_status_df(raw_df, exclude_patient_ids=[])
+        slot_df = build_slot_df(status_df)
 
         pd.testing.assert_frame_equal(slot_df, expected_slot_df, check_like=True)
 
@@ -480,13 +425,8 @@
         ])
 
         raw_df, expected_slot_df = self._fill_out_static_columns(raw_df, expected_slot_df, create_fon=False)
-<<<<<<< HEAD
-        status_df = build_status_df(raw_df)
-        slot_df = build_slot_df(status_df, exclude_patient_ids=[])
-=======
-        status_df = build_status_df(raw_df, exclude_patient_ids=[])
-        slot_df = build_slot_df(status_df)
->>>>>>> cade8188
+        status_df = build_status_df(raw_df, exclude_patient_ids=[])
+        slot_df = build_slot_df(status_df)
 
         pd.testing.assert_frame_equal(slot_df, expected_slot_df, check_like=True)
 
@@ -527,13 +467,8 @@
         ])
 
         raw_df, expected_slot_df = self._fill_out_static_columns(raw_df, expected_slot_df, create_fon=False)
-<<<<<<< HEAD
-        status_df = build_status_df(raw_df)
-        slot_df = build_slot_df(status_df, exclude_patient_ids=[])
-=======
-        status_df = build_status_df(raw_df, exclude_patient_ids=[])
-        slot_df = build_slot_df(status_df)
->>>>>>> cade8188
+        status_df = build_status_df(raw_df, exclude_patient_ids=[])
+        slot_df = build_slot_df(status_df)
 
         pd.testing.assert_frame_equal(slot_df, expected_slot_df, check_like=True)
 
@@ -564,13 +499,8 @@
 
         raw_df, expected_slot_df = self._fill_out_static_columns(raw_df, expected_slot_df)
         expected_slot_df.drop(columns=['FillerOrderNo', 'MRNCmpdId'], inplace=True)
-<<<<<<< HEAD
-        status_df = build_status_df(raw_df)
-        slot_df = build_slot_df(status_df, include_id_cols=False, exclude_patient_ids=[])
-=======
         status_df = build_status_df(raw_df, exclude_patient_ids=[])
         slot_df = build_slot_df(status_df, include_id_cols=False)
->>>>>>> cade8188
 
         pd.testing.assert_frame_equal(slot_df, expected_slot_df, check_like=True)
 
@@ -600,12 +530,7 @@
         ])
 
         raw_df, expected_slot_df = self._fill_out_static_columns(raw_df, expected_slot_df)
-<<<<<<< HEAD
-        status_df = build_status_df(raw_df)
-        slot_df = build_slot_df(status_df, exclude_patient_ids=[])
-=======
-        status_df = build_status_df(raw_df, exclude_patient_ids=[])
-        slot_df = build_slot_df(status_df)
->>>>>>> cade8188
-
-        pd.testing.assert_frame_equal(slot_df, expected_slot_df, check_like=True)
+        status_df = build_status_df(raw_df, exclude_patient_ids=[])
+        slot_df = build_slot_df(status_df)
+
+        pd.testing.assert_frame_equal(slot_df, expected_slot_df, check_like=True)
