--- conflicted
+++ resolved
@@ -99,11 +99,7 @@
     idle_df['time_between_appt'] = (idle_df['image_start'] - idle_df['previous_end']) / one_hour
 
     time_buffer_dt = pd.to_timedelta(time_buffer_mins, unit='minute')
-<<<<<<< HEAD
-=======
-    idle_df['idle_minus_buffer'] = (idle_df['time_between_appt'] - time_buffer_dt * 2) / one_hour
-    idle_df['time_between_appt'] = idle_df['time_between_appt'] / one_hour
->>>>>>> 31be1e5d
+
 
     # If time between appointments is larger than 2 'buffer times' (one before and one after each appointment), then
     # set buffer_time to be 2 * user-specified buffer time. If less, then it means there's overlapping appts with buffer
@@ -162,21 +158,12 @@
      active' (float hours), 'active_pct', 'idle_pct', 'buffer_pct']
 
     """
-<<<<<<< HEAD
     appts_and_gaps_copy = appts_and_gaps.copy()
     daily_stats = appts_and_gaps_copy.groupby(['date', 'image_device_id', 'status']).agg({
         'status_duration': 'sum'
-=======
-    daily_stats = idle_df.groupby(['date', 'image_device_id']).agg({
-        'idle_time': 'sum',
-        'buffer_time': 'sum',
-        'image_start': 'min',
-        'image_end': 'max'
->>>>>>> 31be1e5d
     }).reset_index()
 
     one_hour = pd.to_timedelta(1, unit='H')
-<<<<<<< HEAD
 
     total_day_times = appts_and_gaps_copy.groupby(['date', 'image_device_id']).agg({
         'start': 'min',
@@ -196,14 +183,6 @@
     stats['idle_pct'] = stats['idle'] / stats['total_day_time']
 
     return stats
-=======
-    daily_stats['total_day_time'] = (daily_stats['image_end'] - daily_stats['image_start']) / one_hour
-    daily_stats['idle_time_pct'] = daily_stats['idle_time'] / daily_stats['total_day_time']
-    daily_stats['buffer_time_pct'] = daily_stats['buffer_time'] / daily_stats['total_day_time']
-    daily_stats['active_time'] = daily_stats['total_day_time'] - daily_stats['idle_time'] - daily_stats['buffer_time']
-
-    return daily_stats
->>>>>>> 31be1e5d
 
 
 def calc_appts_and_gaps(idle_df: pd.DataFrame) -> pd.DataFrame:
